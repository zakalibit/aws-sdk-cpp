﻿/*
* Copyright 2010-2016 Amazon.com, Inc. or its affiliates. All Rights Reserved.
*
* Licensed under the Apache License, Version 2.0 (the "License").
* You may not use this file except in compliance with the License.
* A copy of the License is located at
*
*  http://aws.amazon.com/apache2.0
*
* or in the "license" file accompanying this file. This file is distributed
* on an "AS IS" BASIS, WITHOUT WARRANTIES OR CONDITIONS OF ANY KIND, either
* express or implied. See the License for the specific language governing
* permissions and limitations under the License.
*/
#pragma once
#include <aws/rds/RDS_EXPORTS.h>
#include <aws/rds/RDSRequest.h>
#include <aws/core/utils/memory/stl/AWSString.h>
#include <aws/core/utils/memory/stl/AWSVector.h>
#include <aws/rds/model/Tag.h>

namespace Aws
{
namespace RDS
{
namespace Model
{

  /**
   * <p/>
   */
  class AWS_RDS_API AddTagsToResourceRequest : public RDSRequest
  {
  public:
    AddTagsToResourceRequest();
    Aws::String SerializePayload() const override;

    /**
<<<<<<< HEAD
     * <p>The Amazon RDS resource the tags will be added to. This value is an Amazon
     * Resource Name (ARN). For information about creating an ARN, see <a
     * href="http://docs.aws.amazon.com/AmazonRDS/latest/UserGuide/USER_Tagging.html#USER_Tagging.ARN">
=======
     * <p>The Amazon RDS resource the tags will be added to. This value is an Amazon
     * Resource Name (ARN). For information about creating an ARN, see <a
     * href="http://docs.aws.amazon.com/AmazonRDS/latest/UserGuide/USER_Tagging.ARN.html#USER_Tagging.ARN.Constructing">
>>>>>>> d460f766
     * Constructing an RDS Amazon Resource Name (ARN)</a>.</p>
     */
    inline const Aws::String& GetResourceName() const{ return m_resourceName; }

    /**
<<<<<<< HEAD
     * <p>The Amazon RDS resource the tags will be added to. This value is an Amazon
     * Resource Name (ARN). For information about creating an ARN, see <a
     * href="http://docs.aws.amazon.com/AmazonRDS/latest/UserGuide/USER_Tagging.html#USER_Tagging.ARN">
=======
     * <p>The Amazon RDS resource the tags will be added to. This value is an Amazon
     * Resource Name (ARN). For information about creating an ARN, see <a
     * href="http://docs.aws.amazon.com/AmazonRDS/latest/UserGuide/USER_Tagging.ARN.html#USER_Tagging.ARN.Constructing">
>>>>>>> d460f766
     * Constructing an RDS Amazon Resource Name (ARN)</a>.</p>
     */
    inline void SetResourceName(const Aws::String& value) { m_resourceNameHasBeenSet = true; m_resourceName = value; }

    /**
<<<<<<< HEAD
     * <p>The Amazon RDS resource the tags will be added to. This value is an Amazon
     * Resource Name (ARN). For information about creating an ARN, see <a
     * href="http://docs.aws.amazon.com/AmazonRDS/latest/UserGuide/USER_Tagging.html#USER_Tagging.ARN">
=======
     * <p>The Amazon RDS resource the tags will be added to. This value is an Amazon
     * Resource Name (ARN). For information about creating an ARN, see <a
     * href="http://docs.aws.amazon.com/AmazonRDS/latest/UserGuide/USER_Tagging.ARN.html#USER_Tagging.ARN.Constructing">
>>>>>>> d460f766
     * Constructing an RDS Amazon Resource Name (ARN)</a>.</p>
     */
    inline void SetResourceName(Aws::String&& value) { m_resourceNameHasBeenSet = true; m_resourceName = value; }

    /**
<<<<<<< HEAD
     * <p>The Amazon RDS resource the tags will be added to. This value is an Amazon
     * Resource Name (ARN). For information about creating an ARN, see <a
     * href="http://docs.aws.amazon.com/AmazonRDS/latest/UserGuide/USER_Tagging.html#USER_Tagging.ARN">
=======
     * <p>The Amazon RDS resource the tags will be added to. This value is an Amazon
     * Resource Name (ARN). For information about creating an ARN, see <a
     * href="http://docs.aws.amazon.com/AmazonRDS/latest/UserGuide/USER_Tagging.ARN.html#USER_Tagging.ARN.Constructing">
>>>>>>> d460f766
     * Constructing an RDS Amazon Resource Name (ARN)</a>.</p>
     */
    inline void SetResourceName(const char* value) { m_resourceNameHasBeenSet = true; m_resourceName.assign(value); }

    /**
<<<<<<< HEAD
     * <p>The Amazon RDS resource the tags will be added to. This value is an Amazon
     * Resource Name (ARN). For information about creating an ARN, see <a
     * href="http://docs.aws.amazon.com/AmazonRDS/latest/UserGuide/USER_Tagging.html#USER_Tagging.ARN">
=======
     * <p>The Amazon RDS resource the tags will be added to. This value is an Amazon
     * Resource Name (ARN). For information about creating an ARN, see <a
     * href="http://docs.aws.amazon.com/AmazonRDS/latest/UserGuide/USER_Tagging.ARN.html#USER_Tagging.ARN.Constructing">
>>>>>>> d460f766
     * Constructing an RDS Amazon Resource Name (ARN)</a>.</p>
     */
    inline AddTagsToResourceRequest& WithResourceName(const Aws::String& value) { SetResourceName(value); return *this;}

    /**
<<<<<<< HEAD
     * <p>The Amazon RDS resource the tags will be added to. This value is an Amazon
     * Resource Name (ARN). For information about creating an ARN, see <a
     * href="http://docs.aws.amazon.com/AmazonRDS/latest/UserGuide/USER_Tagging.html#USER_Tagging.ARN">
=======
     * <p>The Amazon RDS resource the tags will be added to. This value is an Amazon
     * Resource Name (ARN). For information about creating an ARN, see <a
     * href="http://docs.aws.amazon.com/AmazonRDS/latest/UserGuide/USER_Tagging.ARN.html#USER_Tagging.ARN.Constructing">
>>>>>>> d460f766
     * Constructing an RDS Amazon Resource Name (ARN)</a>.</p>
     */
    inline AddTagsToResourceRequest& WithResourceName(Aws::String&& value) { SetResourceName(value); return *this;}

    /**
<<<<<<< HEAD
     * <p>The Amazon RDS resource the tags will be added to. This value is an Amazon
     * Resource Name (ARN). For information about creating an ARN, see <a
     * href="http://docs.aws.amazon.com/AmazonRDS/latest/UserGuide/USER_Tagging.html#USER_Tagging.ARN">
=======
     * <p>The Amazon RDS resource the tags will be added to. This value is an Amazon
     * Resource Name (ARN). For information about creating an ARN, see <a
     * href="http://docs.aws.amazon.com/AmazonRDS/latest/UserGuide/USER_Tagging.ARN.html#USER_Tagging.ARN.Constructing">
>>>>>>> d460f766
     * Constructing an RDS Amazon Resource Name (ARN)</a>.</p>
     */
    inline AddTagsToResourceRequest& WithResourceName(const char* value) { SetResourceName(value); return *this;}

    /**
     * <p>The tags to be assigned to the Amazon RDS resource.</p>
     */
    inline const Aws::Vector<Tag>& GetTags() const{ return m_tags; }

    /**
     * <p>The tags to be assigned to the Amazon RDS resource.</p>
     */
    inline void SetTags(const Aws::Vector<Tag>& value) { m_tagsHasBeenSet = true; m_tags = value; }

    /**
     * <p>The tags to be assigned to the Amazon RDS resource.</p>
     */
    inline void SetTags(Aws::Vector<Tag>&& value) { m_tagsHasBeenSet = true; m_tags = value; }

    /**
     * <p>The tags to be assigned to the Amazon RDS resource.</p>
     */
    inline AddTagsToResourceRequest& WithTags(const Aws::Vector<Tag>& value) { SetTags(value); return *this;}

    /**
     * <p>The tags to be assigned to the Amazon RDS resource.</p>
     */
    inline AddTagsToResourceRequest& WithTags(Aws::Vector<Tag>&& value) { SetTags(value); return *this;}

    /**
     * <p>The tags to be assigned to the Amazon RDS resource.</p>
     */
    inline AddTagsToResourceRequest& AddTags(const Tag& value) { m_tagsHasBeenSet = true; m_tags.push_back(value); return *this; }

    /**
     * <p>The tags to be assigned to the Amazon RDS resource.</p>
     */
    inline AddTagsToResourceRequest& AddTags(Tag&& value) { m_tagsHasBeenSet = true; m_tags.push_back(value); return *this; }

  private:
    Aws::String m_resourceName;
    bool m_resourceNameHasBeenSet;
    Aws::Vector<Tag> m_tags;
    bool m_tagsHasBeenSet;
  };

} // namespace Model
} // namespace RDS
} // namespace Aws<|MERGE_RESOLUTION|>--- conflicted
+++ resolved
@@ -36,99 +36,57 @@
     Aws::String SerializePayload() const override;
 
     /**
-<<<<<<< HEAD
-     * <p>The Amazon RDS resource the tags will be added to. This value is an Amazon
-     * Resource Name (ARN). For information about creating an ARN, see <a
-     * href="http://docs.aws.amazon.com/AmazonRDS/latest/UserGuide/USER_Tagging.html#USER_Tagging.ARN">
-=======
      * <p>The Amazon RDS resource the tags will be added to. This value is an Amazon
      * Resource Name (ARN). For information about creating an ARN, see <a
      * href="http://docs.aws.amazon.com/AmazonRDS/latest/UserGuide/USER_Tagging.ARN.html#USER_Tagging.ARN.Constructing">
->>>>>>> d460f766
      * Constructing an RDS Amazon Resource Name (ARN)</a>.</p>
      */
     inline const Aws::String& GetResourceName() const{ return m_resourceName; }
 
     /**
-<<<<<<< HEAD
-     * <p>The Amazon RDS resource the tags will be added to. This value is an Amazon
-     * Resource Name (ARN). For information about creating an ARN, see <a
-     * href="http://docs.aws.amazon.com/AmazonRDS/latest/UserGuide/USER_Tagging.html#USER_Tagging.ARN">
-=======
      * <p>The Amazon RDS resource the tags will be added to. This value is an Amazon
      * Resource Name (ARN). For information about creating an ARN, see <a
      * href="http://docs.aws.amazon.com/AmazonRDS/latest/UserGuide/USER_Tagging.ARN.html#USER_Tagging.ARN.Constructing">
->>>>>>> d460f766
      * Constructing an RDS Amazon Resource Name (ARN)</a>.</p>
      */
     inline void SetResourceName(const Aws::String& value) { m_resourceNameHasBeenSet = true; m_resourceName = value; }
 
     /**
-<<<<<<< HEAD
-     * <p>The Amazon RDS resource the tags will be added to. This value is an Amazon
-     * Resource Name (ARN). For information about creating an ARN, see <a
-     * href="http://docs.aws.amazon.com/AmazonRDS/latest/UserGuide/USER_Tagging.html#USER_Tagging.ARN">
-=======
      * <p>The Amazon RDS resource the tags will be added to. This value is an Amazon
      * Resource Name (ARN). For information about creating an ARN, see <a
      * href="http://docs.aws.amazon.com/AmazonRDS/latest/UserGuide/USER_Tagging.ARN.html#USER_Tagging.ARN.Constructing">
->>>>>>> d460f766
      * Constructing an RDS Amazon Resource Name (ARN)</a>.</p>
      */
     inline void SetResourceName(Aws::String&& value) { m_resourceNameHasBeenSet = true; m_resourceName = value; }
 
     /**
-<<<<<<< HEAD
-     * <p>The Amazon RDS resource the tags will be added to. This value is an Amazon
-     * Resource Name (ARN). For information about creating an ARN, see <a
-     * href="http://docs.aws.amazon.com/AmazonRDS/latest/UserGuide/USER_Tagging.html#USER_Tagging.ARN">
-=======
      * <p>The Amazon RDS resource the tags will be added to. This value is an Amazon
      * Resource Name (ARN). For information about creating an ARN, see <a
      * href="http://docs.aws.amazon.com/AmazonRDS/latest/UserGuide/USER_Tagging.ARN.html#USER_Tagging.ARN.Constructing">
->>>>>>> d460f766
      * Constructing an RDS Amazon Resource Name (ARN)</a>.</p>
      */
     inline void SetResourceName(const char* value) { m_resourceNameHasBeenSet = true; m_resourceName.assign(value); }
 
     /**
-<<<<<<< HEAD
-     * <p>The Amazon RDS resource the tags will be added to. This value is an Amazon
-     * Resource Name (ARN). For information about creating an ARN, see <a
-     * href="http://docs.aws.amazon.com/AmazonRDS/latest/UserGuide/USER_Tagging.html#USER_Tagging.ARN">
-=======
      * <p>The Amazon RDS resource the tags will be added to. This value is an Amazon
      * Resource Name (ARN). For information about creating an ARN, see <a
      * href="http://docs.aws.amazon.com/AmazonRDS/latest/UserGuide/USER_Tagging.ARN.html#USER_Tagging.ARN.Constructing">
->>>>>>> d460f766
      * Constructing an RDS Amazon Resource Name (ARN)</a>.</p>
      */
     inline AddTagsToResourceRequest& WithResourceName(const Aws::String& value) { SetResourceName(value); return *this;}
 
     /**
-<<<<<<< HEAD
-     * <p>The Amazon RDS resource the tags will be added to. This value is an Amazon
-     * Resource Name (ARN). For information about creating an ARN, see <a
-     * href="http://docs.aws.amazon.com/AmazonRDS/latest/UserGuide/USER_Tagging.html#USER_Tagging.ARN">
-=======
      * <p>The Amazon RDS resource the tags will be added to. This value is an Amazon
      * Resource Name (ARN). For information about creating an ARN, see <a
      * href="http://docs.aws.amazon.com/AmazonRDS/latest/UserGuide/USER_Tagging.ARN.html#USER_Tagging.ARN.Constructing">
->>>>>>> d460f766
      * Constructing an RDS Amazon Resource Name (ARN)</a>.</p>
      */
     inline AddTagsToResourceRequest& WithResourceName(Aws::String&& value) { SetResourceName(value); return *this;}
 
     /**
-<<<<<<< HEAD
-     * <p>The Amazon RDS resource the tags will be added to. This value is an Amazon
-     * Resource Name (ARN). For information about creating an ARN, see <a
-     * href="http://docs.aws.amazon.com/AmazonRDS/latest/UserGuide/USER_Tagging.html#USER_Tagging.ARN">
-=======
      * <p>The Amazon RDS resource the tags will be added to. This value is an Amazon
      * Resource Name (ARN). For information about creating an ARN, see <a
      * href="http://docs.aws.amazon.com/AmazonRDS/latest/UserGuide/USER_Tagging.ARN.html#USER_Tagging.ARN.Constructing">
->>>>>>> d460f766
      * Constructing an RDS Amazon Resource Name (ARN)</a>.</p>
      */
     inline AddTagsToResourceRequest& WithResourceName(const char* value) { SetResourceName(value); return *this;}
