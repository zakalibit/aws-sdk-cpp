﻿/*
* Copyright 2010-2016 Amazon.com, Inc. or its affiliates. All Rights Reserved.
*
* Licensed under the Apache License, Version 2.0 (the "License").
* You may not use this file except in compliance with the License.
* A copy of the License is located at
*
*  http://aws.amazon.com/apache2.0
*
* or in the "license" file accompanying this file. This file is distributed
* on an "AS IS" BASIS, WITHOUT WARRANTIES OR CONDITIONS OF ANY KIND, either
* express or implied. See the License for the specific language governing
* permissions and limitations under the License.
*/
#pragma once
#include <aws/apigateway/APIGateway_EXPORTS.h>
#include <aws/apigateway/APIGatewayRequest.h>
#include <aws/core/utils/memory/stl/AWSString.h>
#include <aws/core/utils/memory/stl/AWSMap.h>

namespace Aws
{
namespace APIGateway
{
namespace Model
{

  /**
   * <p>Make a request to simulate the execution of a <a>Method</a>.</p>
   */
  class AWS_APIGATEWAY_API TestInvokeMethodRequest : public APIGatewayRequest
  {
  public:
    TestInvokeMethodRequest();
    Aws::String SerializePayload() const override;

    /**
     * <p>Specifies a test invoke method request's API identifier.</p>
     */
    inline const Aws::String& GetRestApiId() const{ return m_restApiId; }

    /**
     * <p>Specifies a test invoke method request's API identifier.</p>
     */
    inline void SetRestApiId(const Aws::String& value) { m_restApiIdHasBeenSet = true; m_restApiId = value; }

    /**
     * <p>Specifies a test invoke method request's API identifier.</p>
     */
    inline void SetRestApiId(Aws::String&& value) { m_restApiIdHasBeenSet = true; m_restApiId = value; }

    /**
     * <p>Specifies a test invoke method request's API identifier.</p>
     */
    inline void SetRestApiId(const char* value) { m_restApiIdHasBeenSet = true; m_restApiId.assign(value); }

    /**
     * <p>Specifies a test invoke method request's API identifier.</p>
     */
    inline TestInvokeMethodRequest& WithRestApiId(const Aws::String& value) { SetRestApiId(value); return *this;}

    /**
     * <p>Specifies a test invoke method request's API identifier.</p>
     */
    inline TestInvokeMethodRequest& WithRestApiId(Aws::String&& value) { SetRestApiId(value); return *this;}

    /**
     * <p>Specifies a test invoke method request's API identifier.</p>
     */
    inline TestInvokeMethodRequest& WithRestApiId(const char* value) { SetRestApiId(value); return *this;}

    /**
     * <p>Specifies a test invoke method request's resource ID.</p>
     */
    inline const Aws::String& GetResourceId() const{ return m_resourceId; }

    /**
     * <p>Specifies a test invoke method request's resource ID.</p>
     */
    inline void SetResourceId(const Aws::String& value) { m_resourceIdHasBeenSet = true; m_resourceId = value; }

    /**
     * <p>Specifies a test invoke method request's resource ID.</p>
     */
    inline void SetResourceId(Aws::String&& value) { m_resourceIdHasBeenSet = true; m_resourceId = value; }

    /**
     * <p>Specifies a test invoke method request's resource ID.</p>
     */
    inline void SetResourceId(const char* value) { m_resourceIdHasBeenSet = true; m_resourceId.assign(value); }

    /**
     * <p>Specifies a test invoke method request's resource ID.</p>
     */
    inline TestInvokeMethodRequest& WithResourceId(const Aws::String& value) { SetResourceId(value); return *this;}

    /**
     * <p>Specifies a test invoke method request's resource ID.</p>
     */
    inline TestInvokeMethodRequest& WithResourceId(Aws::String&& value) { SetResourceId(value); return *this;}

    /**
     * <p>Specifies a test invoke method request's resource ID.</p>
     */
    inline TestInvokeMethodRequest& WithResourceId(const char* value) { SetResourceId(value); return *this;}

    /**
     * <p>Specifies a test invoke method request's HTTP method.</p>
     */
    inline const Aws::String& GetHttpMethod() const{ return m_httpMethod; }

    /**
     * <p>Specifies a test invoke method request's HTTP method.</p>
     */
    inline void SetHttpMethod(const Aws::String& value) { m_httpMethodHasBeenSet = true; m_httpMethod = value; }

    /**
     * <p>Specifies a test invoke method request's HTTP method.</p>
     */
    inline void SetHttpMethod(Aws::String&& value) { m_httpMethodHasBeenSet = true; m_httpMethod = value; }

    /**
     * <p>Specifies a test invoke method request's HTTP method.</p>
     */
    inline void SetHttpMethod(const char* value) { m_httpMethodHasBeenSet = true; m_httpMethod.assign(value); }

    /**
     * <p>Specifies a test invoke method request's HTTP method.</p>
     */
    inline TestInvokeMethodRequest& WithHttpMethod(const Aws::String& value) { SetHttpMethod(value); return *this;}

    /**
     * <p>Specifies a test invoke method request's HTTP method.</p>
     */
    inline TestInvokeMethodRequest& WithHttpMethod(Aws::String&& value) { SetHttpMethod(value); return *this;}

    /**
     * <p>Specifies a test invoke method request's HTTP method.</p>
     */
    inline TestInvokeMethodRequest& WithHttpMethod(const char* value) { SetHttpMethod(value); return *this;}

    /**
     * <p>The URI path, including query string, of the simulated invocation request.
     * Use this to specify path parameters and query string parameters.</p>
     */
    inline const Aws::String& GetPathWithQueryString() const{ return m_pathWithQueryString; }

    /**
     * <p>The URI path, including query string, of the simulated invocation request.
     * Use this to specify path parameters and query string parameters.</p>
     */
    inline void SetPathWithQueryString(const Aws::String& value) { m_pathWithQueryStringHasBeenSet = true; m_pathWithQueryString = value; }

    /**
     * <p>The URI path, including query string, of the simulated invocation request.
     * Use this to specify path parameters and query string parameters.</p>
     */
    inline void SetPathWithQueryString(Aws::String&& value) { m_pathWithQueryStringHasBeenSet = true; m_pathWithQueryString = value; }

    /**
     * <p>The URI path, including query string, of the simulated invocation request.
     * Use this to specify path parameters and query string parameters.</p>
     */
    inline void SetPathWithQueryString(const char* value) { m_pathWithQueryStringHasBeenSet = true; m_pathWithQueryString.assign(value); }

    /**
     * <p>The URI path, including query string, of the simulated invocation request.
     * Use this to specify path parameters and query string parameters.</p>
     */
    inline TestInvokeMethodRequest& WithPathWithQueryString(const Aws::String& value) { SetPathWithQueryString(value); return *this;}

    /**
     * <p>The URI path, including query string, of the simulated invocation request.
     * Use this to specify path parameters and query string parameters.</p>
     */
    inline TestInvokeMethodRequest& WithPathWithQueryString(Aws::String&& value) { SetPathWithQueryString(value); return *this;}

    /**
     * <p>The URI path, including query string, of the simulated invocation request.
     * Use this to specify path parameters and query string parameters.</p>
     */
    inline TestInvokeMethodRequest& WithPathWithQueryString(const char* value) { SetPathWithQueryString(value); return *this;}

    /**
<<<<<<< HEAD
     * <p>A <a>ClientCertificate</a> identifier to use in the test invocation. API
     * Gateway will use use the certificate when making the HTTPS request to the
     * defined backend endpoint.</p>
=======
     * <p>A <a>ClientCertificate</a> identifier to use in the test invocation. API
     * Gateway will use the certificate when making the HTTPS request to the defined
     * back-end endpoint.</p>
>>>>>>> c0fde026
     */
    inline const Aws::String& GetClientCertificateId() const{ return m_clientCertificateId; }

    /**
<<<<<<< HEAD
     * <p>A <a>ClientCertificate</a> identifier to use in the test invocation. API
     * Gateway will use use the certificate when making the HTTPS request to the
     * defined backend endpoint.</p>
=======
     * <p>A <a>ClientCertificate</a> identifier to use in the test invocation. API
     * Gateway will use the certificate when making the HTTPS request to the defined
     * back-end endpoint.</p>
>>>>>>> c0fde026
     */
    inline void SetClientCertificateId(const Aws::String& value) { m_clientCertificateIdHasBeenSet = true; m_clientCertificateId = value; }

    /**
<<<<<<< HEAD
     * <p>A <a>ClientCertificate</a> identifier to use in the test invocation. API
     * Gateway will use use the certificate when making the HTTPS request to the
     * defined backend endpoint.</p>
=======
     * <p>A <a>ClientCertificate</a> identifier to use in the test invocation. API
     * Gateway will use the certificate when making the HTTPS request to the defined
     * back-end endpoint.</p>
>>>>>>> c0fde026
     */
    inline void SetClientCertificateId(Aws::String&& value) { m_clientCertificateIdHasBeenSet = true; m_clientCertificateId = value; }

    /**
<<<<<<< HEAD
     * <p>A <a>ClientCertificate</a> identifier to use in the test invocation. API
     * Gateway will use use the certificate when making the HTTPS request to the
     * defined backend endpoint.</p>
=======
     * <p>A <a>ClientCertificate</a> identifier to use in the test invocation. API
     * Gateway will use the certificate when making the HTTPS request to the defined
     * back-end endpoint.</p>
>>>>>>> c0fde026
     */
    inline void SetClientCertificateId(const char* value) { m_clientCertificateIdHasBeenSet = true; m_clientCertificateId.assign(value); }

    /**
<<<<<<< HEAD
     * <p>A <a>ClientCertificate</a> identifier to use in the test invocation. API
     * Gateway will use use the certificate when making the HTTPS request to the
     * defined backend endpoint.</p>
=======
     * <p>A <a>ClientCertificate</a> identifier to use in the test invocation. API
     * Gateway will use the certificate when making the HTTPS request to the defined
     * back-end endpoint.</p>
>>>>>>> c0fde026
     */
    inline TestInvokeMethodRequest& WithClientCertificateId(const Aws::String& value) { SetClientCertificateId(value); return *this;}

    /**
<<<<<<< HEAD
     * <p>A <a>ClientCertificate</a> identifier to use in the test invocation. API
     * Gateway will use use the certificate when making the HTTPS request to the
     * defined backend endpoint.</p>
=======
     * <p>A <a>ClientCertificate</a> identifier to use in the test invocation. API
     * Gateway will use the certificate when making the HTTPS request to the defined
     * back-end endpoint.</p>
>>>>>>> c0fde026
     */
    inline TestInvokeMethodRequest& WithClientCertificateId(Aws::String&& value) { SetClientCertificateId(value); return *this;}

    /**
<<<<<<< HEAD
     * <p>A <a>ClientCertificate</a> identifier to use in the test invocation. API
     * Gateway will use use the certificate when making the HTTPS request to the
     * defined backend endpoint.</p>
=======
     * <p>A <a>ClientCertificate</a> identifier to use in the test invocation. API
     * Gateway will use the certificate when making the HTTPS request to the defined
     * back-end endpoint.</p>
>>>>>>> c0fde026
     */
    inline TestInvokeMethodRequest& WithClientCertificateId(const char* value) { SetClientCertificateId(value); return *this;}

    /**
     * <p>A key-value map of stage variables to simulate an invocation on a deployed
     * <a>Stage</a>.</p>
     */
    inline const Aws::Map<Aws::String, Aws::String>& GetStageVariables() const{ return m_stageVariables; }

    /**
     * <p>A key-value map of stage variables to simulate an invocation on a deployed
     * <a>Stage</a>.</p>
     */
    inline void SetStageVariables(const Aws::Map<Aws::String, Aws::String>& value) { m_stageVariablesHasBeenSet = true; m_stageVariables = value; }

    /**
     * <p>A key-value map of stage variables to simulate an invocation on a deployed
     * <a>Stage</a>.</p>
     */
    inline void SetStageVariables(Aws::Map<Aws::String, Aws::String>&& value) { m_stageVariablesHasBeenSet = true; m_stageVariables = value; }

    /**
     * <p>A key-value map of stage variables to simulate an invocation on a deployed
     * <a>Stage</a>.</p>
     */
    inline TestInvokeMethodRequest& WithStageVariables(const Aws::Map<Aws::String, Aws::String>& value) { SetStageVariables(value); return *this;}

    /**
     * <p>A key-value map of stage variables to simulate an invocation on a deployed
     * <a>Stage</a>.</p>
     */
    inline TestInvokeMethodRequest& WithStageVariables(Aws::Map<Aws::String, Aws::String>&& value) { SetStageVariables(value); return *this;}

    /**
     * <p>A key-value map of stage variables to simulate an invocation on a deployed
     * <a>Stage</a>.</p>
     */
    inline TestInvokeMethodRequest& AddStageVariables(const Aws::String& key, const Aws::String& value) { m_stageVariablesHasBeenSet = true; m_stageVariables[key] = value; return *this; }

    /**
     * <p>A key-value map of stage variables to simulate an invocation on a deployed
     * <a>Stage</a>.</p>
     */
    inline TestInvokeMethodRequest& AddStageVariables(Aws::String&& key, const Aws::String& value) { m_stageVariablesHasBeenSet = true; m_stageVariables[key] = value; return *this; }

    /**
     * <p>A key-value map of stage variables to simulate an invocation on a deployed
     * <a>Stage</a>.</p>
     */
    inline TestInvokeMethodRequest& AddStageVariables(const Aws::String& key, Aws::String&& value) { m_stageVariablesHasBeenSet = true; m_stageVariables[key] = value; return *this; }

    /**
     * <p>A key-value map of stage variables to simulate an invocation on a deployed
     * <a>Stage</a>.</p>
     */
    inline TestInvokeMethodRequest& AddStageVariables(Aws::String&& key, Aws::String&& value) { m_stageVariablesHasBeenSet = true; m_stageVariables[key] = value; return *this; }

    /**
     * <p>A key-value map of stage variables to simulate an invocation on a deployed
     * <a>Stage</a>.</p>
     */
    inline TestInvokeMethodRequest& AddStageVariables(const char* key, Aws::String&& value) { m_stageVariablesHasBeenSet = true; m_stageVariables[key] = value; return *this; }

    /**
     * <p>A key-value map of stage variables to simulate an invocation on a deployed
     * <a>Stage</a>.</p>
     */
    inline TestInvokeMethodRequest& AddStageVariables(Aws::String&& key, const char* value) { m_stageVariablesHasBeenSet = true; m_stageVariables[key] = value; return *this; }

    /**
     * <p>A key-value map of stage variables to simulate an invocation on a deployed
     * <a>Stage</a>.</p>
     */
    inline TestInvokeMethodRequest& AddStageVariables(const char* key, const char* value) { m_stageVariablesHasBeenSet = true; m_stageVariables[key] = value; return *this; }

    /**
     * <p>The simulated request body of an incoming invocation request.</p>
     */
    inline const Aws::String& GetRequestBody() const{ return m_requestBody; }

    /**
     * <p>The simulated request body of an incoming invocation request.</p>
     */
    inline void SetRequestBody(const Aws::String& value) { m_requestBodyHasBeenSet = true; m_requestBody = value; }

    /**
     * <p>The simulated request body of an incoming invocation request.</p>
     */
    inline void SetRequestBody(Aws::String&& value) { m_requestBodyHasBeenSet = true; m_requestBody = value; }

    /**
     * <p>The simulated request body of an incoming invocation request.</p>
     */
    inline void SetRequestBody(const char* value) { m_requestBodyHasBeenSet = true; m_requestBody.assign(value); }

    /**
     * <p>The simulated request body of an incoming invocation request.</p>
     */
    inline TestInvokeMethodRequest& WithRequestBody(const Aws::String& value) { SetRequestBody(value); return *this;}

    /**
     * <p>The simulated request body of an incoming invocation request.</p>
     */
    inline TestInvokeMethodRequest& WithRequestBody(Aws::String&& value) { SetRequestBody(value); return *this;}

    /**
     * <p>The simulated request body of an incoming invocation request.</p>
     */
    inline TestInvokeMethodRequest& WithRequestBody(const char* value) { SetRequestBody(value); return *this;}

    /**
     * <p>A key-value map of headers to simulate an incoming invocation request.</p>
     */
    inline const Aws::Map<Aws::String, Aws::String>& GetRequestHeaders() const{ return m_requestHeaders; }

    /**
     * <p>A key-value map of headers to simulate an incoming invocation request.</p>
     */
    inline void SetRequestHeaders(const Aws::Map<Aws::String, Aws::String>& value) { m_requestHeadersHasBeenSet = true; m_requestHeaders = value; }

    /**
     * <p>A key-value map of headers to simulate an incoming invocation request.</p>
     */
    inline void SetRequestHeaders(Aws::Map<Aws::String, Aws::String>&& value) { m_requestHeadersHasBeenSet = true; m_requestHeaders = value; }

    /**
     * <p>A key-value map of headers to simulate an incoming invocation request.</p>
     */
    inline TestInvokeMethodRequest& WithRequestHeaders(const Aws::Map<Aws::String, Aws::String>& value) { SetRequestHeaders(value); return *this;}

    /**
     * <p>A key-value map of headers to simulate an incoming invocation request.</p>
     */
    inline TestInvokeMethodRequest& WithRequestHeaders(Aws::Map<Aws::String, Aws::String>&& value) { SetRequestHeaders(value); return *this;}

    /**
     * <p>A key-value map of headers to simulate an incoming invocation request.</p>
     */
    inline TestInvokeMethodRequest& AddRequestHeaders(const Aws::String& key, const Aws::String& value) { m_requestHeadersHasBeenSet = true; m_requestHeaders[key] = value; return *this; }

    /**
     * <p>A key-value map of headers to simulate an incoming invocation request.</p>
     */
    inline TestInvokeMethodRequest& AddRequestHeaders(Aws::String&& key, const Aws::String& value) { m_requestHeadersHasBeenSet = true; m_requestHeaders[key] = value; return *this; }

    /**
     * <p>A key-value map of headers to simulate an incoming invocation request.</p>
     */
    inline TestInvokeMethodRequest& AddRequestHeaders(const Aws::String& key, Aws::String&& value) { m_requestHeadersHasBeenSet = true; m_requestHeaders[key] = value; return *this; }

    /**
     * <p>A key-value map of headers to simulate an incoming invocation request.</p>
     */
    inline TestInvokeMethodRequest& AddRequestHeaders(Aws::String&& key, Aws::String&& value) { m_requestHeadersHasBeenSet = true; m_requestHeaders[key] = value; return *this; }

    /**
     * <p>A key-value map of headers to simulate an incoming invocation request.</p>
     */
    inline TestInvokeMethodRequest& AddRequestHeaders(const char* key, Aws::String&& value) { m_requestHeadersHasBeenSet = true; m_requestHeaders[key] = value; return *this; }

    /**
     * <p>A key-value map of headers to simulate an incoming invocation request.</p>
     */
    inline TestInvokeMethodRequest& AddRequestHeaders(Aws::String&& key, const char* value) { m_requestHeadersHasBeenSet = true; m_requestHeaders[key] = value; return *this; }

    /**
     * <p>A key-value map of headers to simulate an incoming invocation request.</p>
     */
    inline TestInvokeMethodRequest& AddRequestHeaders(const char* key, const char* value) { m_requestHeadersHasBeenSet = true; m_requestHeaders[key] = value; return *this; }

  private:
    Aws::String m_restApiId;
    bool m_restApiIdHasBeenSet;
    Aws::String m_resourceId;
    bool m_resourceIdHasBeenSet;
    Aws::String m_httpMethod;
    bool m_httpMethodHasBeenSet;
    Aws::String m_pathWithQueryString;
    bool m_pathWithQueryStringHasBeenSet;
    Aws::String m_clientCertificateId;
    bool m_clientCertificateIdHasBeenSet;
    Aws::Map<Aws::String, Aws::String> m_stageVariables;
    bool m_stageVariablesHasBeenSet;
    Aws::String m_requestBody;
    bool m_requestBodyHasBeenSet;
    Aws::Map<Aws::String, Aws::String> m_requestHeaders;
    bool m_requestHeadersHasBeenSet;
  };

} // namespace Model
} // namespace APIGateway
} // namespace Aws<|MERGE_RESOLUTION|>--- conflicted
+++ resolved
@@ -140,206 +140,164 @@
     inline TestInvokeMethodRequest& WithHttpMethod(const char* value) { SetHttpMethod(value); return *this;}
 
     /**
-     * <p>The URI path, including query string, of the simulated invocation request.
+     * <p>The URI path, including query string, of the simulated invocation request.
      * Use this to specify path parameters and query string parameters.</p>
      */
     inline const Aws::String& GetPathWithQueryString() const{ return m_pathWithQueryString; }
 
     /**
-     * <p>The URI path, including query string, of the simulated invocation request.
+     * <p>The URI path, including query string, of the simulated invocation request.
      * Use this to specify path parameters and query string parameters.</p>
      */
     inline void SetPathWithQueryString(const Aws::String& value) { m_pathWithQueryStringHasBeenSet = true; m_pathWithQueryString = value; }
 
     /**
-     * <p>The URI path, including query string, of the simulated invocation request.
+     * <p>The URI path, including query string, of the simulated invocation request.
      * Use this to specify path parameters and query string parameters.</p>
      */
     inline void SetPathWithQueryString(Aws::String&& value) { m_pathWithQueryStringHasBeenSet = true; m_pathWithQueryString = value; }
 
     /**
-     * <p>The URI path, including query string, of the simulated invocation request.
+     * <p>The URI path, including query string, of the simulated invocation request.
      * Use this to specify path parameters and query string parameters.</p>
      */
     inline void SetPathWithQueryString(const char* value) { m_pathWithQueryStringHasBeenSet = true; m_pathWithQueryString.assign(value); }
 
     /**
-     * <p>The URI path, including query string, of the simulated invocation request.
+     * <p>The URI path, including query string, of the simulated invocation request.
      * Use this to specify path parameters and query string parameters.</p>
      */
     inline TestInvokeMethodRequest& WithPathWithQueryString(const Aws::String& value) { SetPathWithQueryString(value); return *this;}
 
     /**
-     * <p>The URI path, including query string, of the simulated invocation request.
+     * <p>The URI path, including query string, of the simulated invocation request.
      * Use this to specify path parameters and query string parameters.</p>
      */
     inline TestInvokeMethodRequest& WithPathWithQueryString(Aws::String&& value) { SetPathWithQueryString(value); return *this;}
 
     /**
-     * <p>The URI path, including query string, of the simulated invocation request.
+     * <p>The URI path, including query string, of the simulated invocation request.
      * Use this to specify path parameters and query string parameters.</p>
      */
     inline TestInvokeMethodRequest& WithPathWithQueryString(const char* value) { SetPathWithQueryString(value); return *this;}
 
     /**
-<<<<<<< HEAD
-     * <p>A <a>ClientCertificate</a> identifier to use in the test invocation. API
-     * Gateway will use use the certificate when making the HTTPS request to the
-     * defined backend endpoint.</p>
-=======
-     * <p>A <a>ClientCertificate</a> identifier to use in the test invocation. API
-     * Gateway will use the certificate when making the HTTPS request to the defined
-     * back-end endpoint.</p>
->>>>>>> c0fde026
+     * <p>A <a>ClientCertificate</a> identifier to use in the test invocation. API
+     * Gateway will use the certificate when making the HTTPS request to the defined
+     * back-end endpoint.</p>
      */
     inline const Aws::String& GetClientCertificateId() const{ return m_clientCertificateId; }
 
     /**
-<<<<<<< HEAD
-     * <p>A <a>ClientCertificate</a> identifier to use in the test invocation. API
-     * Gateway will use use the certificate when making the HTTPS request to the
-     * defined backend endpoint.</p>
-=======
-     * <p>A <a>ClientCertificate</a> identifier to use in the test invocation. API
-     * Gateway will use the certificate when making the HTTPS request to the defined
-     * back-end endpoint.</p>
->>>>>>> c0fde026
+     * <p>A <a>ClientCertificate</a> identifier to use in the test invocation. API
+     * Gateway will use the certificate when making the HTTPS request to the defined
+     * back-end endpoint.</p>
      */
     inline void SetClientCertificateId(const Aws::String& value) { m_clientCertificateIdHasBeenSet = true; m_clientCertificateId = value; }
 
     /**
-<<<<<<< HEAD
-     * <p>A <a>ClientCertificate</a> identifier to use in the test invocation. API
-     * Gateway will use use the certificate when making the HTTPS request to the
-     * defined backend endpoint.</p>
-=======
-     * <p>A <a>ClientCertificate</a> identifier to use in the test invocation. API
-     * Gateway will use the certificate when making the HTTPS request to the defined
-     * back-end endpoint.</p>
->>>>>>> c0fde026
+     * <p>A <a>ClientCertificate</a> identifier to use in the test invocation. API
+     * Gateway will use the certificate when making the HTTPS request to the defined
+     * back-end endpoint.</p>
      */
     inline void SetClientCertificateId(Aws::String&& value) { m_clientCertificateIdHasBeenSet = true; m_clientCertificateId = value; }
 
     /**
-<<<<<<< HEAD
-     * <p>A <a>ClientCertificate</a> identifier to use in the test invocation. API
-     * Gateway will use use the certificate when making the HTTPS request to the
-     * defined backend endpoint.</p>
-=======
-     * <p>A <a>ClientCertificate</a> identifier to use in the test invocation. API
-     * Gateway will use the certificate when making the HTTPS request to the defined
-     * back-end endpoint.</p>
->>>>>>> c0fde026
+     * <p>A <a>ClientCertificate</a> identifier to use in the test invocation. API
+     * Gateway will use the certificate when making the HTTPS request to the defined
+     * back-end endpoint.</p>
      */
     inline void SetClientCertificateId(const char* value) { m_clientCertificateIdHasBeenSet = true; m_clientCertificateId.assign(value); }
 
     /**
-<<<<<<< HEAD
-     * <p>A <a>ClientCertificate</a> identifier to use in the test invocation. API
-     * Gateway will use use the certificate when making the HTTPS request to the
-     * defined backend endpoint.</p>
-=======
-     * <p>A <a>ClientCertificate</a> identifier to use in the test invocation. API
-     * Gateway will use the certificate when making the HTTPS request to the defined
-     * back-end endpoint.</p>
->>>>>>> c0fde026
+     * <p>A <a>ClientCertificate</a> identifier to use in the test invocation. API
+     * Gateway will use the certificate when making the HTTPS request to the defined
+     * back-end endpoint.</p>
      */
     inline TestInvokeMethodRequest& WithClientCertificateId(const Aws::String& value) { SetClientCertificateId(value); return *this;}
 
     /**
-<<<<<<< HEAD
-     * <p>A <a>ClientCertificate</a> identifier to use in the test invocation. API
-     * Gateway will use use the certificate when making the HTTPS request to the
-     * defined backend endpoint.</p>
-=======
-     * <p>A <a>ClientCertificate</a> identifier to use in the test invocation. API
-     * Gateway will use the certificate when making the HTTPS request to the defined
-     * back-end endpoint.</p>
->>>>>>> c0fde026
+     * <p>A <a>ClientCertificate</a> identifier to use in the test invocation. API
+     * Gateway will use the certificate when making the HTTPS request to the defined
+     * back-end endpoint.</p>
      */
     inline TestInvokeMethodRequest& WithClientCertificateId(Aws::String&& value) { SetClientCertificateId(value); return *this;}
 
     /**
-<<<<<<< HEAD
-     * <p>A <a>ClientCertificate</a> identifier to use in the test invocation. API
-     * Gateway will use use the certificate when making the HTTPS request to the
-     * defined backend endpoint.</p>
-=======
-     * <p>A <a>ClientCertificate</a> identifier to use in the test invocation. API
-     * Gateway will use the certificate when making the HTTPS request to the defined
-     * back-end endpoint.</p>
->>>>>>> c0fde026
+     * <p>A <a>ClientCertificate</a> identifier to use in the test invocation. API
+     * Gateway will use the certificate when making the HTTPS request to the defined
+     * back-end endpoint.</p>
      */
     inline TestInvokeMethodRequest& WithClientCertificateId(const char* value) { SetClientCertificateId(value); return *this;}
 
     /**
-     * <p>A key-value map of stage variables to simulate an invocation on a deployed
+     * <p>A key-value map of stage variables to simulate an invocation on a deployed
      * <a>Stage</a>.</p>
      */
     inline const Aws::Map<Aws::String, Aws::String>& GetStageVariables() const{ return m_stageVariables; }
 
     /**
-     * <p>A key-value map of stage variables to simulate an invocation on a deployed
+     * <p>A key-value map of stage variables to simulate an invocation on a deployed
      * <a>Stage</a>.</p>
      */
     inline void SetStageVariables(const Aws::Map<Aws::String, Aws::String>& value) { m_stageVariablesHasBeenSet = true; m_stageVariables = value; }
 
     /**
-     * <p>A key-value map of stage variables to simulate an invocation on a deployed
+     * <p>A key-value map of stage variables to simulate an invocation on a deployed
      * <a>Stage</a>.</p>
      */
     inline void SetStageVariables(Aws::Map<Aws::String, Aws::String>&& value) { m_stageVariablesHasBeenSet = true; m_stageVariables = value; }
 
     /**
-     * <p>A key-value map of stage variables to simulate an invocation on a deployed
+     * <p>A key-value map of stage variables to simulate an invocation on a deployed
      * <a>Stage</a>.</p>
      */
     inline TestInvokeMethodRequest& WithStageVariables(const Aws::Map<Aws::String, Aws::String>& value) { SetStageVariables(value); return *this;}
 
     /**
-     * <p>A key-value map of stage variables to simulate an invocation on a deployed
+     * <p>A key-value map of stage variables to simulate an invocation on a deployed
      * <a>Stage</a>.</p>
      */
     inline TestInvokeMethodRequest& WithStageVariables(Aws::Map<Aws::String, Aws::String>&& value) { SetStageVariables(value); return *this;}
 
     /**
-     * <p>A key-value map of stage variables to simulate an invocation on a deployed
+     * <p>A key-value map of stage variables to simulate an invocation on a deployed
      * <a>Stage</a>.</p>
      */
     inline TestInvokeMethodRequest& AddStageVariables(const Aws::String& key, const Aws::String& value) { m_stageVariablesHasBeenSet = true; m_stageVariables[key] = value; return *this; }
 
     /**
-     * <p>A key-value map of stage variables to simulate an invocation on a deployed
+     * <p>A key-value map of stage variables to simulate an invocation on a deployed
      * <a>Stage</a>.</p>
      */
     inline TestInvokeMethodRequest& AddStageVariables(Aws::String&& key, const Aws::String& value) { m_stageVariablesHasBeenSet = true; m_stageVariables[key] = value; return *this; }
 
     /**
-     * <p>A key-value map of stage variables to simulate an invocation on a deployed
+     * <p>A key-value map of stage variables to simulate an invocation on a deployed
      * <a>Stage</a>.</p>
      */
     inline TestInvokeMethodRequest& AddStageVariables(const Aws::String& key, Aws::String&& value) { m_stageVariablesHasBeenSet = true; m_stageVariables[key] = value; return *this; }
 
     /**
-     * <p>A key-value map of stage variables to simulate an invocation on a deployed
+     * <p>A key-value map of stage variables to simulate an invocation on a deployed
      * <a>Stage</a>.</p>
      */
     inline TestInvokeMethodRequest& AddStageVariables(Aws::String&& key, Aws::String&& value) { m_stageVariablesHasBeenSet = true; m_stageVariables[key] = value; return *this; }
 
     /**
-     * <p>A key-value map of stage variables to simulate an invocation on a deployed
+     * <p>A key-value map of stage variables to simulate an invocation on a deployed
      * <a>Stage</a>.</p>
      */
     inline TestInvokeMethodRequest& AddStageVariables(const char* key, Aws::String&& value) { m_stageVariablesHasBeenSet = true; m_stageVariables[key] = value; return *this; }
 
     /**
-     * <p>A key-value map of stage variables to simulate an invocation on a deployed
+     * <p>A key-value map of stage variables to simulate an invocation on a deployed
      * <a>Stage</a>.</p>
      */
     inline TestInvokeMethodRequest& AddStageVariables(Aws::String&& key, const char* value) { m_stageVariablesHasBeenSet = true; m_stageVariables[key] = value; return *this; }
 
     /**
-     * <p>A key-value map of stage variables to simulate an invocation on a deployed
+     * <p>A key-value map of stage variables to simulate an invocation on a deployed
      * <a>Stage</a>.</p>
      */
     inline TestInvokeMethodRequest& AddStageVariables(const char* key, const char* value) { m_stageVariablesHasBeenSet = true; m_stageVariables[key] = value; return *this; }
