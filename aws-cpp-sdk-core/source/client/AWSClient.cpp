--- conflicted
+++ resolved
@@ -60,7 +60,7 @@
     {      
         int expectedRefCount = 0;    
         Utils::EnumParseOverflowContainer* expectedPtrValue = nullptr;
-        Utils::EnumParseOverflowContainer* container = Aws::New<Utils::EnumParseOverflowContainer>(AWS_CLIENT_LOG_TAG);        
+        Utils::EnumParseOverflowContainer* container = Aws::New<Utils::EnumParseOverflowContainer>(AWS_CLIENT_LOG_TAG);
         if (!s_refCount.compare_exchange_strong(expectedRefCount, 1) ||
              !Aws::CheckAndSwapEnumOverflowContainer(expectedPtrValue, container))
         {
@@ -102,11 +102,7 @@
     m_readRateLimiter(configuration.readRateLimiter),
     m_userAgent(configuration.userAgent),
     m_hostHeaderOverride(hostHeaderOverride),
-<<<<<<< HEAD
     m_hash(Aws::Utils::Crypto::CreateMD5Implementation())
-=======
-    m_hash(Aws::MakeUnique<Aws::Utils::Crypto::MD5>(AWS_CLIENT_LOG_TAG))
->>>>>>> f1f78826
 {
     InitializeGlobalStatics();
 }
@@ -183,13 +179,7 @@
     const Aws::AmazonWebServiceRequest& request,
     HttpMethod method) const
 {
-<<<<<<< HEAD
     std::shared_ptr<HttpRequest> httpRequest(CreateHttpRequest(uri, method, request.GetResponseStreamFactory()));
-=======
-    AWS_LOGSTREAM_TRACE(AWS_CLIENT_LOG_TAG, "Starting single request")
-
-    std::shared_ptr<HttpRequest> httpRequest(m_clientFactory->CreateHttpRequest(uri, method, request.GetResponseStreamFactory()));
->>>>>>> f1f78826
     BuildHttpRequest(request, httpRequest);
 
     if (!m_signer->SignRequest(*httpRequest))
