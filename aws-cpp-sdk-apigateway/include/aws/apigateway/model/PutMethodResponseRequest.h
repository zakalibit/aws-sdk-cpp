--- conflicted
+++ resolved
@@ -26,7 +26,7 @@
 {
 
   /**
-   * <p>Request to add a <a>MethodResponse</a> to an existing <a>Method</a>
+   * <p>Request to add a <a>MethodResponse</a> to an existing <a>Method</a>
    * resource.</p>
    */
   class AWS_APIGATEWAY_API PutMethodResponseRequest : public APIGatewayRequest
@@ -176,309 +176,229 @@
     inline PutMethodResponseRequest& WithStatusCode(const char* value) { SetStatusCode(value); return *this;}
 
     /**
-<<<<<<< HEAD
-     * <p>Represents response parameters that can be sent back to the caller by Amazon
-     * API Gateway. Response parameters are represented as a key/value map, with a
-     * destination as the key and a Boolean flag as the value. The Boolean flag is used
-     * to specify whether the parameter is required. A destination must match the
-     * pattern <code>method.response.header.{name}</code>, where <code>name</code> is a
-     * valid, unique header name. Destinations specified here are available to the
-     * integration for mapping from integration response parameters.</p>
-=======
-     * <p>A key-value map specifying required or optional response parameters that
-     * Amazon API Gateway can send back to the caller. A key defines a method response
-     * header name and the associated value is a Boolean flag indicating whether the
-     * method response parameter is required or not. The method response header names
-     * must match the pattern of <code>method.response.header.{name}</code>, where
-     * <code>name</code> is a valid and unique header name. The response parameter
-     * names defined here are available in the integration response to be mapped from
-     * an integration response header expressed in
-     * <code>integration.response.header.{name}</code>, a static value enclosed within
-     * a pair of single quotes (e.g., <code>'application/json'</code>), or a JSON
-     * expression from the back-end response payload in the form of
-     * <code>integration.response.body.{JSON-expression}</code>, where
-     * <code>JSON-expression</code> is a valid JSON expression without the
-     * <code>$</code> prefix.)</p>
->>>>>>> c0fde026
+     * <p>A key-value map specifying required or optional response parameters that
+     * Amazon API Gateway can send back to the caller. A key defines a method response
+     * header name and the associated value is a Boolean flag indicating whether the
+     * method response parameter is required or not. The method response header names
+     * must match the pattern of <code>method.response.header.{name}</code>, where
+     * <code>name</code> is a valid and unique header name. The response parameter
+     * names defined here are available in the integration response to be mapped from
+     * an integration response header expressed in
+     * <code>integration.response.header.{name}</code>, a static value enclosed within
+     * a pair of single quotes (e.g., <code>'application/json'</code>), or a JSON
+     * expression from the back-end response payload in the form of
+     * <code>integration.response.body.{JSON-expression}</code>, where
+     * <code>JSON-expression</code> is a valid JSON expression without the
+     * <code>$</code> prefix.)</p>
      */
     inline const Aws::Map<Aws::String, bool>& GetResponseParameters() const{ return m_responseParameters; }
 
     /**
-<<<<<<< HEAD
-     * <p>Represents response parameters that can be sent back to the caller by Amazon
-     * API Gateway. Response parameters are represented as a key/value map, with a
-     * destination as the key and a Boolean flag as the value. The Boolean flag is used
-     * to specify whether the parameter is required. A destination must match the
-     * pattern <code>method.response.header.{name}</code>, where <code>name</code> is a
-     * valid, unique header name. Destinations specified here are available to the
-     * integration for mapping from integration response parameters.</p>
-=======
-     * <p>A key-value map specifying required or optional response parameters that
-     * Amazon API Gateway can send back to the caller. A key defines a method response
-     * header name and the associated value is a Boolean flag indicating whether the
-     * method response parameter is required or not. The method response header names
-     * must match the pattern of <code>method.response.header.{name}</code>, where
-     * <code>name</code> is a valid and unique header name. The response parameter
-     * names defined here are available in the integration response to be mapped from
-     * an integration response header expressed in
-     * <code>integration.response.header.{name}</code>, a static value enclosed within
-     * a pair of single quotes (e.g., <code>'application/json'</code>), or a JSON
-     * expression from the back-end response payload in the form of
-     * <code>integration.response.body.{JSON-expression}</code>, where
-     * <code>JSON-expression</code> is a valid JSON expression without the
-     * <code>$</code> prefix.)</p>
->>>>>>> c0fde026
+     * <p>A key-value map specifying required or optional response parameters that
+     * Amazon API Gateway can send back to the caller. A key defines a method response
+     * header name and the associated value is a Boolean flag indicating whether the
+     * method response parameter is required or not. The method response header names
+     * must match the pattern of <code>method.response.header.{name}</code>, where
+     * <code>name</code> is a valid and unique header name. The response parameter
+     * names defined here are available in the integration response to be mapped from
+     * an integration response header expressed in
+     * <code>integration.response.header.{name}</code>, a static value enclosed within
+     * a pair of single quotes (e.g., <code>'application/json'</code>), or a JSON
+     * expression from the back-end response payload in the form of
+     * <code>integration.response.body.{JSON-expression}</code>, where
+     * <code>JSON-expression</code> is a valid JSON expression without the
+     * <code>$</code> prefix.)</p>
      */
     inline void SetResponseParameters(const Aws::Map<Aws::String, bool>& value) { m_responseParametersHasBeenSet = true; m_responseParameters = value; }
 
     /**
-<<<<<<< HEAD
-     * <p>Represents response parameters that can be sent back to the caller by Amazon
-     * API Gateway. Response parameters are represented as a key/value map, with a
-     * destination as the key and a Boolean flag as the value. The Boolean flag is used
-     * to specify whether the parameter is required. A destination must match the
-     * pattern <code>method.response.header.{name}</code>, where <code>name</code> is a
-     * valid, unique header name. Destinations specified here are available to the
-     * integration for mapping from integration response parameters.</p>
-=======
-     * <p>A key-value map specifying required or optional response parameters that
-     * Amazon API Gateway can send back to the caller. A key defines a method response
-     * header name and the associated value is a Boolean flag indicating whether the
-     * method response parameter is required or not. The method response header names
-     * must match the pattern of <code>method.response.header.{name}</code>, where
-     * <code>name</code> is a valid and unique header name. The response parameter
-     * names defined here are available in the integration response to be mapped from
-     * an integration response header expressed in
-     * <code>integration.response.header.{name}</code>, a static value enclosed within
-     * a pair of single quotes (e.g., <code>'application/json'</code>), or a JSON
-     * expression from the back-end response payload in the form of
-     * <code>integration.response.body.{JSON-expression}</code>, where
-     * <code>JSON-expression</code> is a valid JSON expression without the
-     * <code>$</code> prefix.)</p>
->>>>>>> c0fde026
+     * <p>A key-value map specifying required or optional response parameters that
+     * Amazon API Gateway can send back to the caller. A key defines a method response
+     * header name and the associated value is a Boolean flag indicating whether the
+     * method response parameter is required or not. The method response header names
+     * must match the pattern of <code>method.response.header.{name}</code>, where
+     * <code>name</code> is a valid and unique header name. The response parameter
+     * names defined here are available in the integration response to be mapped from
+     * an integration response header expressed in
+     * <code>integration.response.header.{name}</code>, a static value enclosed within
+     * a pair of single quotes (e.g., <code>'application/json'</code>), or a JSON
+     * expression from the back-end response payload in the form of
+     * <code>integration.response.body.{JSON-expression}</code>, where
+     * <code>JSON-expression</code> is a valid JSON expression without the
+     * <code>$</code> prefix.)</p>
      */
     inline void SetResponseParameters(Aws::Map<Aws::String, bool>&& value) { m_responseParametersHasBeenSet = true; m_responseParameters = value; }
 
     /**
-<<<<<<< HEAD
-     * <p>Represents response parameters that can be sent back to the caller by Amazon
-     * API Gateway. Response parameters are represented as a key/value map, with a
-     * destination as the key and a Boolean flag as the value. The Boolean flag is used
-     * to specify whether the parameter is required. A destination must match the
-     * pattern <code>method.response.header.{name}</code>, where <code>name</code> is a
-     * valid, unique header name. Destinations specified here are available to the
-     * integration for mapping from integration response parameters.</p>
-=======
-     * <p>A key-value map specifying required or optional response parameters that
-     * Amazon API Gateway can send back to the caller. A key defines a method response
-     * header name and the associated value is a Boolean flag indicating whether the
-     * method response parameter is required or not. The method response header names
-     * must match the pattern of <code>method.response.header.{name}</code>, where
-     * <code>name</code> is a valid and unique header name. The response parameter
-     * names defined here are available in the integration response to be mapped from
-     * an integration response header expressed in
-     * <code>integration.response.header.{name}</code>, a static value enclosed within
-     * a pair of single quotes (e.g., <code>'application/json'</code>), or a JSON
-     * expression from the back-end response payload in the form of
-     * <code>integration.response.body.{JSON-expression}</code>, where
-     * <code>JSON-expression</code> is a valid JSON expression without the
-     * <code>$</code> prefix.)</p>
->>>>>>> c0fde026
+     * <p>A key-value map specifying required or optional response parameters that
+     * Amazon API Gateway can send back to the caller. A key defines a method response
+     * header name and the associated value is a Boolean flag indicating whether the
+     * method response parameter is required or not. The method response header names
+     * must match the pattern of <code>method.response.header.{name}</code>, where
+     * <code>name</code> is a valid and unique header name. The response parameter
+     * names defined here are available in the integration response to be mapped from
+     * an integration response header expressed in
+     * <code>integration.response.header.{name}</code>, a static value enclosed within
+     * a pair of single quotes (e.g., <code>'application/json'</code>), or a JSON
+     * expression from the back-end response payload in the form of
+     * <code>integration.response.body.{JSON-expression}</code>, where
+     * <code>JSON-expression</code> is a valid JSON expression without the
+     * <code>$</code> prefix.)</p>
      */
     inline PutMethodResponseRequest& WithResponseParameters(const Aws::Map<Aws::String, bool>& value) { SetResponseParameters(value); return *this;}
 
     /**
-<<<<<<< HEAD
-     * <p>Represents response parameters that can be sent back to the caller by Amazon
-     * API Gateway. Response parameters are represented as a key/value map, with a
-     * destination as the key and a Boolean flag as the value. The Boolean flag is used
-     * to specify whether the parameter is required. A destination must match the
-     * pattern <code>method.response.header.{name}</code>, where <code>name</code> is a
-     * valid, unique header name. Destinations specified here are available to the
-     * integration for mapping from integration response parameters.</p>
-=======
-     * <p>A key-value map specifying required or optional response parameters that
-     * Amazon API Gateway can send back to the caller. A key defines a method response
-     * header name and the associated value is a Boolean flag indicating whether the
-     * method response parameter is required or not. The method response header names
-     * must match the pattern of <code>method.response.header.{name}</code>, where
-     * <code>name</code> is a valid and unique header name. The response parameter
-     * names defined here are available in the integration response to be mapped from
-     * an integration response header expressed in
-     * <code>integration.response.header.{name}</code>, a static value enclosed within
-     * a pair of single quotes (e.g., <code>'application/json'</code>), or a JSON
-     * expression from the back-end response payload in the form of
-     * <code>integration.response.body.{JSON-expression}</code>, where
-     * <code>JSON-expression</code> is a valid JSON expression without the
-     * <code>$</code> prefix.)</p>
->>>>>>> c0fde026
+     * <p>A key-value map specifying required or optional response parameters that
+     * Amazon API Gateway can send back to the caller. A key defines a method response
+     * header name and the associated value is a Boolean flag indicating whether the
+     * method response parameter is required or not. The method response header names
+     * must match the pattern of <code>method.response.header.{name}</code>, where
+     * <code>name</code> is a valid and unique header name. The response parameter
+     * names defined here are available in the integration response to be mapped from
+     * an integration response header expressed in
+     * <code>integration.response.header.{name}</code>, a static value enclosed within
+     * a pair of single quotes (e.g., <code>'application/json'</code>), or a JSON
+     * expression from the back-end response payload in the form of
+     * <code>integration.response.body.{JSON-expression}</code>, where
+     * <code>JSON-expression</code> is a valid JSON expression without the
+     * <code>$</code> prefix.)</p>
      */
     inline PutMethodResponseRequest& WithResponseParameters(Aws::Map<Aws::String, bool>&& value) { SetResponseParameters(value); return *this;}
 
     /**
-<<<<<<< HEAD
-     * <p>Represents response parameters that can be sent back to the caller by Amazon
-     * API Gateway. Response parameters are represented as a key/value map, with a
-     * destination as the key and a Boolean flag as the value. The Boolean flag is used
-     * to specify whether the parameter is required. A destination must match the
-     * pattern <code>method.response.header.{name}</code>, where <code>name</code> is a
-     * valid, unique header name. Destinations specified here are available to the
-     * integration for mapping from integration response parameters.</p>
-=======
-     * <p>A key-value map specifying required or optional response parameters that
-     * Amazon API Gateway can send back to the caller. A key defines a method response
-     * header name and the associated value is a Boolean flag indicating whether the
-     * method response parameter is required or not. The method response header names
-     * must match the pattern of <code>method.response.header.{name}</code>, where
-     * <code>name</code> is a valid and unique header name. The response parameter
-     * names defined here are available in the integration response to be mapped from
-     * an integration response header expressed in
-     * <code>integration.response.header.{name}</code>, a static value enclosed within
-     * a pair of single quotes (e.g., <code>'application/json'</code>), or a JSON
-     * expression from the back-end response payload in the form of
-     * <code>integration.response.body.{JSON-expression}</code>, where
-     * <code>JSON-expression</code> is a valid JSON expression without the
-     * <code>$</code> prefix.)</p>
->>>>>>> c0fde026
+     * <p>A key-value map specifying required or optional response parameters that
+     * Amazon API Gateway can send back to the caller. A key defines a method response
+     * header name and the associated value is a Boolean flag indicating whether the
+     * method response parameter is required or not. The method response header names
+     * must match the pattern of <code>method.response.header.{name}</code>, where
+     * <code>name</code> is a valid and unique header name. The response parameter
+     * names defined here are available in the integration response to be mapped from
+     * an integration response header expressed in
+     * <code>integration.response.header.{name}</code>, a static value enclosed within
+     * a pair of single quotes (e.g., <code>'application/json'</code>), or a JSON
+     * expression from the back-end response payload in the form of
+     * <code>integration.response.body.{JSON-expression}</code>, where
+     * <code>JSON-expression</code> is a valid JSON expression without the
+     * <code>$</code> prefix.)</p>
      */
     inline PutMethodResponseRequest& AddResponseParameters(const Aws::String& key, bool value) { m_responseParametersHasBeenSet = true; m_responseParameters[key] = value; return *this; }
 
     /**
-<<<<<<< HEAD
-     * <p>Represents response parameters that can be sent back to the caller by Amazon
-     * API Gateway. Response parameters are represented as a key/value map, with a
-     * destination as the key and a Boolean flag as the value. The Boolean flag is used
-     * to specify whether the parameter is required. A destination must match the
-     * pattern <code>method.response.header.{name}</code>, where <code>name</code> is a
-     * valid, unique header name. Destinations specified here are available to the
-     * integration for mapping from integration response parameters.</p>
-=======
-     * <p>A key-value map specifying required or optional response parameters that
-     * Amazon API Gateway can send back to the caller. A key defines a method response
-     * header name and the associated value is a Boolean flag indicating whether the
-     * method response parameter is required or not. The method response header names
-     * must match the pattern of <code>method.response.header.{name}</code>, where
-     * <code>name</code> is a valid and unique header name. The response parameter
-     * names defined here are available in the integration response to be mapped from
-     * an integration response header expressed in
-     * <code>integration.response.header.{name}</code>, a static value enclosed within
-     * a pair of single quotes (e.g., <code>'application/json'</code>), or a JSON
-     * expression from the back-end response payload in the form of
-     * <code>integration.response.body.{JSON-expression}</code>, where
-     * <code>JSON-expression</code> is a valid JSON expression without the
-     * <code>$</code> prefix.)</p>
->>>>>>> c0fde026
+     * <p>A key-value map specifying required or optional response parameters that
+     * Amazon API Gateway can send back to the caller. A key defines a method response
+     * header name and the associated value is a Boolean flag indicating whether the
+     * method response parameter is required or not. The method response header names
+     * must match the pattern of <code>method.response.header.{name}</code>, where
+     * <code>name</code> is a valid and unique header name. The response parameter
+     * names defined here are available in the integration response to be mapped from
+     * an integration response header expressed in
+     * <code>integration.response.header.{name}</code>, a static value enclosed within
+     * a pair of single quotes (e.g., <code>'application/json'</code>), or a JSON
+     * expression from the back-end response payload in the form of
+     * <code>integration.response.body.{JSON-expression}</code>, where
+     * <code>JSON-expression</code> is a valid JSON expression without the
+     * <code>$</code> prefix.)</p>
      */
     inline PutMethodResponseRequest& AddResponseParameters(Aws::String&& key, bool value) { m_responseParametersHasBeenSet = true; m_responseParameters[key] = value; return *this; }
 
     /**
-<<<<<<< HEAD
-     * <p>Represents response parameters that can be sent back to the caller by Amazon
-     * API Gateway. Response parameters are represented as a key/value map, with a
-     * destination as the key and a Boolean flag as the value. The Boolean flag is used
-     * to specify whether the parameter is required. A destination must match the
-     * pattern <code>method.response.header.{name}</code>, where <code>name</code> is a
-     * valid, unique header name. Destinations specified here are available to the
-     * integration for mapping from integration response parameters.</p>
-=======
-     * <p>A key-value map specifying required or optional response parameters that
-     * Amazon API Gateway can send back to the caller. A key defines a method response
-     * header name and the associated value is a Boolean flag indicating whether the
-     * method response parameter is required or not. The method response header names
-     * must match the pattern of <code>method.response.header.{name}</code>, where
-     * <code>name</code> is a valid and unique header name. The response parameter
-     * names defined here are available in the integration response to be mapped from
-     * an integration response header expressed in
-     * <code>integration.response.header.{name}</code>, a static value enclosed within
-     * a pair of single quotes (e.g., <code>'application/json'</code>), or a JSON
-     * expression from the back-end response payload in the form of
-     * <code>integration.response.body.{JSON-expression}</code>, where
-     * <code>JSON-expression</code> is a valid JSON expression without the
-     * <code>$</code> prefix.)</p>
->>>>>>> c0fde026
+     * <p>A key-value map specifying required or optional response parameters that
+     * Amazon API Gateway can send back to the caller. A key defines a method response
+     * header name and the associated value is a Boolean flag indicating whether the
+     * method response parameter is required or not. The method response header names
+     * must match the pattern of <code>method.response.header.{name}</code>, where
+     * <code>name</code> is a valid and unique header name. The response parameter
+     * names defined here are available in the integration response to be mapped from
+     * an integration response header expressed in
+     * <code>integration.response.header.{name}</code>, a static value enclosed within
+     * a pair of single quotes (e.g., <code>'application/json'</code>), or a JSON
+     * expression from the back-end response payload in the form of
+     * <code>integration.response.body.{JSON-expression}</code>, where
+     * <code>JSON-expression</code> is a valid JSON expression without the
+     * <code>$</code> prefix.)</p>
      */
     inline PutMethodResponseRequest& AddResponseParameters(const char* key, bool value) { m_responseParametersHasBeenSet = true; m_responseParameters[key] = value; return *this; }
 
     /**
-     * <p>Specifies the <a>Model</a> resources used for the response's content type.
-     * Response models are represented as a key/value map, with a content type as the
+     * <p>Specifies the <a>Model</a> resources used for the response's content type.
+     * Response models are represented as a key/value map, with a content type as the
      * key and a <a>Model</a> name as the value.</p>
      */
     inline const Aws::Map<Aws::String, Aws::String>& GetResponseModels() const{ return m_responseModels; }
 
     /**
-     * <p>Specifies the <a>Model</a> resources used for the response's content type.
-     * Response models are represented as a key/value map, with a content type as the
+     * <p>Specifies the <a>Model</a> resources used for the response's content type.
+     * Response models are represented as a key/value map, with a content type as the
      * key and a <a>Model</a> name as the value.</p>
      */
     inline void SetResponseModels(const Aws::Map<Aws::String, Aws::String>& value) { m_responseModelsHasBeenSet = true; m_responseModels = value; }
 
     /**
-     * <p>Specifies the <a>Model</a> resources used for the response's content type.
-     * Response models are represented as a key/value map, with a content type as the
+     * <p>Specifies the <a>Model</a> resources used for the response's content type.
+     * Response models are represented as a key/value map, with a content type as the
      * key and a <a>Model</a> name as the value.</p>
      */
     inline void SetResponseModels(Aws::Map<Aws::String, Aws::String>&& value) { m_responseModelsHasBeenSet = true; m_responseModels = value; }
 
     /**
-     * <p>Specifies the <a>Model</a> resources used for the response's content type.
-     * Response models are represented as a key/value map, with a content type as the
+     * <p>Specifies the <a>Model</a> resources used for the response's content type.
+     * Response models are represented as a key/value map, with a content type as the
      * key and a <a>Model</a> name as the value.</p>
      */
     inline PutMethodResponseRequest& WithResponseModels(const Aws::Map<Aws::String, Aws::String>& value) { SetResponseModels(value); return *this;}
 
     /**
-     * <p>Specifies the <a>Model</a> resources used for the response's content type.
-     * Response models are represented as a key/value map, with a content type as the
+     * <p>Specifies the <a>Model</a> resources used for the response's content type.
+     * Response models are represented as a key/value map, with a content type as the
      * key and a <a>Model</a> name as the value.</p>
      */
     inline PutMethodResponseRequest& WithResponseModels(Aws::Map<Aws::String, Aws::String>&& value) { SetResponseModels(value); return *this;}
 
     /**
-     * <p>Specifies the <a>Model</a> resources used for the response's content type.
-     * Response models are represented as a key/value map, with a content type as the
+     * <p>Specifies the <a>Model</a> resources used for the response's content type.
+     * Response models are represented as a key/value map, with a content type as the
      * key and a <a>Model</a> name as the value.</p>
      */
     inline PutMethodResponseRequest& AddResponseModels(const Aws::String& key, const Aws::String& value) { m_responseModelsHasBeenSet = true; m_responseModels[key] = value; return *this; }
 
     /**
-     * <p>Specifies the <a>Model</a> resources used for the response's content type.
-     * Response models are represented as a key/value map, with a content type as the
+     * <p>Specifies the <a>Model</a> resources used for the response's content type.
+     * Response models are represented as a key/value map, with a content type as the
      * key and a <a>Model</a> name as the value.</p>
      */
     inline PutMethodResponseRequest& AddResponseModels(Aws::String&& key, const Aws::String& value) { m_responseModelsHasBeenSet = true; m_responseModels[key] = value; return *this; }
 
     /**
-     * <p>Specifies the <a>Model</a> resources used for the response's content type.
-     * Response models are represented as a key/value map, with a content type as the
+     * <p>Specifies the <a>Model</a> resources used for the response's content type.
+     * Response models are represented as a key/value map, with a content type as the
      * key and a <a>Model</a> name as the value.</p>
      */
     inline PutMethodResponseRequest& AddResponseModels(const Aws::String& key, Aws::String&& value) { m_responseModelsHasBeenSet = true; m_responseModels[key] = value; return *this; }
 
     /**
-     * <p>Specifies the <a>Model</a> resources used for the response's content type.
-     * Response models are represented as a key/value map, with a content type as the
+     * <p>Specifies the <a>Model</a> resources used for the response's content type.
+     * Response models are represented as a key/value map, with a content type as the
      * key and a <a>Model</a> name as the value.</p>
      */
     inline PutMethodResponseRequest& AddResponseModels(Aws::String&& key, Aws::String&& value) { m_responseModelsHasBeenSet = true; m_responseModels[key] = value; return *this; }
 
     /**
-     * <p>Specifies the <a>Model</a> resources used for the response's content type.
-     * Response models are represented as a key/value map, with a content type as the
+     * <p>Specifies the <a>Model</a> resources used for the response's content type.
+     * Response models are represented as a key/value map, with a content type as the
      * key and a <a>Model</a> name as the value.</p>
      */
     inline PutMethodResponseRequest& AddResponseModels(const char* key, Aws::String&& value) { m_responseModelsHasBeenSet = true; m_responseModels[key] = value; return *this; }
 
     /**
-     * <p>Specifies the <a>Model</a> resources used for the response's content type.
-     * Response models are represented as a key/value map, with a content type as the
+     * <p>Specifies the <a>Model</a> resources used for the response's content type.
+     * Response models are represented as a key/value map, with a content type as the
      * key and a <a>Model</a> name as the value.</p>
      */
     inline PutMethodResponseRequest& AddResponseModels(Aws::String&& key, const char* value) { m_responseModelsHasBeenSet = true; m_responseModels[key] = value; return *this; }
 
     /**
-     * <p>Specifies the <a>Model</a> resources used for the response's content type.
-     * Response models are represented as a key/value map, with a content type as the
+     * <p>Specifies the <a>Model</a> resources used for the response's content type.
+     * Response models are represented as a key/value map, with a content type as the
      * key and a <a>Model</a> name as the value.</p>
      */
     inline PutMethodResponseRequest& AddResponseModels(const char* key, const char* value) { m_responseModelsHasBeenSet = true; m_responseModels[key] = value; return *this; }
