﻿/*
* Copyright 2010-2016 Amazon.com, Inc. or its affiliates. All Rights Reserved.
*
* Licensed under the Apache License, Version 2.0 (the "License").
* You may not use this file except in compliance with the License.
* A copy of the License is located at
*
*  http://aws.amazon.com/apache2.0
*
* or in the "license" file accompanying this file. This file is distributed
* on an "AS IS" BASIS, WITHOUT WARRANTIES OR CONDITIONS OF ANY KIND, either
* express or implied. See the License for the specific language governing
* permissions and limitations under the License.
*/
#pragma once
#include <aws/apigateway/APIGateway_EXPORTS.h>
#include <aws/core/utils/memory/stl/AWSString.h>
#include <aws/apigateway/model/UnauthorizedCacheControlHeaderStrategy.h>

namespace Aws
{
namespace Utils
{
namespace Json
{
  class JsonValue;
} // namespace Json
} // namespace Utils
namespace APIGateway
{
namespace Model
{

  /**
   * <p>Specifies the method setting properties.</p>
   */
  class AWS_APIGATEWAY_API MethodSetting
  {
  public:
    MethodSetting();
    MethodSetting(const Aws::Utils::Json::JsonValue& jsonValue);
    MethodSetting& operator=(const Aws::Utils::Json::JsonValue& jsonValue);
    Aws::Utils::Json::JsonValue Jsonize() const;

    /**
     * <p>Specifies whether Amazon CloudWatch metrics are enabled for this method. The
     * PATCH path for this setting is
     * <code>/{method_setting_key}/metrics/enabled</code>, and the value is a
     * Boolean.</p>
     */
    inline bool GetMetricsEnabled() const{ return m_metricsEnabled; }

    /**
     * <p>Specifies whether Amazon CloudWatch metrics are enabled for this method. The
     * PATCH path for this setting is
     * <code>/{method_setting_key}/metrics/enabled</code>, and the value is a
     * Boolean.</p>
     */
    inline void SetMetricsEnabled(bool value) { m_metricsEnabledHasBeenSet = true; m_metricsEnabled = value; }

    /**
     * <p>Specifies whether Amazon CloudWatch metrics are enabled for this method. The
     * PATCH path for this setting is
     * <code>/{method_setting_key}/metrics/enabled</code>, and the value is a
     * Boolean.</p>
     */
    inline MethodSetting& WithMetricsEnabled(bool value) { SetMetricsEnabled(value); return *this;}

    /**
     * <p>Specifies the logging level for this method, which effects the log entries
     * pushed to Amazon CloudWatch Logs. The PATCH path for this setting is
     * <code>/{method_setting_key}/logging/loglevel</code>, and the available levels
     * are <code>OFF</code>, <code>ERROR</code>, and <code>INFO</code>.</p>
     */
    inline const Aws::String& GetLoggingLevel() const{ return m_loggingLevel; }

    /**
     * <p>Specifies the logging level for this method, which effects the log entries
     * pushed to Amazon CloudWatch Logs. The PATCH path for this setting is
     * <code>/{method_setting_key}/logging/loglevel</code>, and the available levels
     * are <code>OFF</code>, <code>ERROR</code>, and <code>INFO</code>.</p>
     */
    inline void SetLoggingLevel(const Aws::String& value) { m_loggingLevelHasBeenSet = true; m_loggingLevel = value; }

    /**
     * <p>Specifies the logging level for this method, which effects the log entries
     * pushed to Amazon CloudWatch Logs. The PATCH path for this setting is
     * <code>/{method_setting_key}/logging/loglevel</code>, and the available levels
     * are <code>OFF</code>, <code>ERROR</code>, and <code>INFO</code>.</p>
     */
    inline void SetLoggingLevel(Aws::String&& value) { m_loggingLevelHasBeenSet = true; m_loggingLevel = value; }

    /**
     * <p>Specifies the logging level for this method, which effects the log entries
     * pushed to Amazon CloudWatch Logs. The PATCH path for this setting is
     * <code>/{method_setting_key}/logging/loglevel</code>, and the available levels
     * are <code>OFF</code>, <code>ERROR</code>, and <code>INFO</code>.</p>
     */
    inline void SetLoggingLevel(const char* value) { m_loggingLevelHasBeenSet = true; m_loggingLevel.assign(value); }

    /**
     * <p>Specifies the logging level for this method, which effects the log entries
     * pushed to Amazon CloudWatch Logs. The PATCH path for this setting is
     * <code>/{method_setting_key}/logging/loglevel</code>, and the available levels
     * are <code>OFF</code>, <code>ERROR</code>, and <code>INFO</code>.</p>
     */
    inline MethodSetting& WithLoggingLevel(const Aws::String& value) { SetLoggingLevel(value); return *this;}

    /**
     * <p>Specifies the logging level for this method, which effects the log entries
     * pushed to Amazon CloudWatch Logs. The PATCH path for this setting is
     * <code>/{method_setting_key}/logging/loglevel</code>, and the available levels
     * are <code>OFF</code>, <code>ERROR</code>, and <code>INFO</code>.</p>
     */
    inline MethodSetting& WithLoggingLevel(Aws::String&& value) { SetLoggingLevel(value); return *this;}

    /**
     * <p>Specifies the logging level for this method, which effects the log entries
     * pushed to Amazon CloudWatch Logs. The PATCH path for this setting is
     * <code>/{method_setting_key}/logging/loglevel</code>, and the available levels
     * are <code>OFF</code>, <code>ERROR</code>, and <code>INFO</code>.</p>
     */
    inline MethodSetting& WithLoggingLevel(const char* value) { SetLoggingLevel(value); return *this;}

    /**
<<<<<<< HEAD
     * <p>Specifies the whether data trace logging is enabled for this method, which
     * effects the log entries pushed to Amazon CloudWatch Logs. The PATCH path for
     * this setting is <code>/{method_setting_key}/logging/dataTrace</code>, and the
=======
     * <p>Specifies whether data trace logging is enabled for this method, which
     * effects the log entries pushed to Amazon CloudWatch Logs. The PATCH path for
     * this setting is <code>/{method_setting_key}/logging/dataTrace</code>, and the
>>>>>>> c0fde026
     * value is a Boolean.</p>
     */
    inline bool GetDataTraceEnabled() const{ return m_dataTraceEnabled; }

    /**
<<<<<<< HEAD
     * <p>Specifies the whether data trace logging is enabled for this method, which
     * effects the log entries pushed to Amazon CloudWatch Logs. The PATCH path for
     * this setting is <code>/{method_setting_key}/logging/dataTrace</code>, and the
=======
     * <p>Specifies whether data trace logging is enabled for this method, which
     * effects the log entries pushed to Amazon CloudWatch Logs. The PATCH path for
     * this setting is <code>/{method_setting_key}/logging/dataTrace</code>, and the
>>>>>>> c0fde026
     * value is a Boolean.</p>
     */
    inline void SetDataTraceEnabled(bool value) { m_dataTraceEnabledHasBeenSet = true; m_dataTraceEnabled = value; }

    /**
<<<<<<< HEAD
     * <p>Specifies the whether data trace logging is enabled for this method, which
     * effects the log entries pushed to Amazon CloudWatch Logs. The PATCH path for
     * this setting is <code>/{method_setting_key}/logging/dataTrace</code>, and the
=======
     * <p>Specifies whether data trace logging is enabled for this method, which
     * effects the log entries pushed to Amazon CloudWatch Logs. The PATCH path for
     * this setting is <code>/{method_setting_key}/logging/dataTrace</code>, and the
>>>>>>> c0fde026
     * value is a Boolean.</p>
     */
    inline MethodSetting& WithDataTraceEnabled(bool value) { SetDataTraceEnabled(value); return *this;}

    /**
     * <p>Specifies the throttling burst limit. The PATCH path for this setting is
     * <code>/{method_setting_key}/throttling/burstLimit</code>, and the value is an
     * integer.</p>
     */
    inline int GetThrottlingBurstLimit() const{ return m_throttlingBurstLimit; }

    /**
     * <p>Specifies the throttling burst limit. The PATCH path for this setting is
     * <code>/{method_setting_key}/throttling/burstLimit</code>, and the value is an
     * integer.</p>
     */
    inline void SetThrottlingBurstLimit(int value) { m_throttlingBurstLimitHasBeenSet = true; m_throttlingBurstLimit = value; }

    /**
     * <p>Specifies the throttling burst limit. The PATCH path for this setting is
     * <code>/{method_setting_key}/throttling/burstLimit</code>, and the value is an
     * integer.</p>
     */
    inline MethodSetting& WithThrottlingBurstLimit(int value) { SetThrottlingBurstLimit(value); return *this;}

    /**
     * <p>Specifies the throttling rate limit. The PATCH path for this setting is
     * <code>/{method_setting_key}/throttling/rateLimit</code>, and the value is a
     * double.</p>
     */
    inline double GetThrottlingRateLimit() const{ return m_throttlingRateLimit; }

    /**
     * <p>Specifies the throttling rate limit. The PATCH path for this setting is
     * <code>/{method_setting_key}/throttling/rateLimit</code>, and the value is a
     * double.</p>
     */
    inline void SetThrottlingRateLimit(double value) { m_throttlingRateLimitHasBeenSet = true; m_throttlingRateLimit = value; }

    /**
     * <p>Specifies the throttling rate limit. The PATCH path for this setting is
     * <code>/{method_setting_key}/throttling/rateLimit</code>, and the value is a
     * double.</p>
     */
    inline MethodSetting& WithThrottlingRateLimit(double value) { SetThrottlingRateLimit(value); return *this;}

    /**
     * <p>Specifies whether responses should be cached and returned for requests. A
     * cache cluster must be enabled on the stage for responses to be cached. The PATCH
     * path for this setting is <code>/{method_setting_key}/caching/enabled</code>, and
     * the value is a Boolean.</p>
     */
    inline bool GetCachingEnabled() const{ return m_cachingEnabled; }

    /**
     * <p>Specifies whether responses should be cached and returned for requests. A
     * cache cluster must be enabled on the stage for responses to be cached. The PATCH
     * path for this setting is <code>/{method_setting_key}/caching/enabled</code>, and
     * the value is a Boolean.</p>
     */
    inline void SetCachingEnabled(bool value) { m_cachingEnabledHasBeenSet = true; m_cachingEnabled = value; }

    /**
     * <p>Specifies whether responses should be cached and returned for requests. A
     * cache cluster must be enabled on the stage for responses to be cached. The PATCH
     * path for this setting is <code>/{method_setting_key}/caching/enabled</code>, and
     * the value is a Boolean.</p>
     */
    inline MethodSetting& WithCachingEnabled(bool value) { SetCachingEnabled(value); return *this;}

    /**
<<<<<<< HEAD
     * <p>Specifies the time to live (TTL) in seconds, for cached responses. The higher
     * a the TTL, the longer the response will be cached. The PATCH path for this
     * setting is <code>/{method_setting_key}/caching/ttlInSeconds</code>, and the
=======
     * <p>Specifies the time to live (TTL), in seconds, for cached responses. The
     * higher the TTL, the longer the response will be cached. The PATCH path for this
     * setting is <code>/{method_setting_key}/caching/ttlInSeconds</code>, and the
>>>>>>> c0fde026
     * value is an integer.</p>
     */
    inline int GetCacheTtlInSeconds() const{ return m_cacheTtlInSeconds; }

    /**
<<<<<<< HEAD
     * <p>Specifies the time to live (TTL) in seconds, for cached responses. The higher
     * a the TTL, the longer the response will be cached. The PATCH path for this
     * setting is <code>/{method_setting_key}/caching/ttlInSeconds</code>, and the
=======
     * <p>Specifies the time to live (TTL), in seconds, for cached responses. The
     * higher the TTL, the longer the response will be cached. The PATCH path for this
     * setting is <code>/{method_setting_key}/caching/ttlInSeconds</code>, and the
>>>>>>> c0fde026
     * value is an integer.</p>
     */
    inline void SetCacheTtlInSeconds(int value) { m_cacheTtlInSecondsHasBeenSet = true; m_cacheTtlInSeconds = value; }

    /**
<<<<<<< HEAD
     * <p>Specifies the time to live (TTL) in seconds, for cached responses. The higher
     * a the TTL, the longer the response will be cached. The PATCH path for this
     * setting is <code>/{method_setting_key}/caching/ttlInSeconds</code>, and the
=======
     * <p>Specifies the time to live (TTL), in seconds, for cached responses. The
     * higher the TTL, the longer the response will be cached. The PATCH path for this
     * setting is <code>/{method_setting_key}/caching/ttlInSeconds</code>, and the
>>>>>>> c0fde026
     * value is an integer.</p>
     */
    inline MethodSetting& WithCacheTtlInSeconds(int value) { SetCacheTtlInSeconds(value); return *this;}

    /**
     * <p>Specifies whether the cached responses are encrypted. The PATCH path for this
     * setting is <code>/{method_setting_key}/caching/dataEncrypted</code>, and the
     * value is a Boolean.</p>
     */
    inline bool GetCacheDataEncrypted() const{ return m_cacheDataEncrypted; }

    /**
     * <p>Specifies whether the cached responses are encrypted. The PATCH path for this
     * setting is <code>/{method_setting_key}/caching/dataEncrypted</code>, and the
     * value is a Boolean.</p>
     */
    inline void SetCacheDataEncrypted(bool value) { m_cacheDataEncryptedHasBeenSet = true; m_cacheDataEncrypted = value; }

    /**
     * <p>Specifies whether the cached responses are encrypted. The PATCH path for this
     * setting is <code>/{method_setting_key}/caching/dataEncrypted</code>, and the
     * value is a Boolean.</p>
     */
    inline MethodSetting& WithCacheDataEncrypted(bool value) { SetCacheDataEncrypted(value); return *this;}

    /**
     * <p>Specifies whether authorization is required for a cache invalidation request.
     * The PATCH path for this setting is
     * <code>/{method_setting_key}/caching/requireAuthorizationForCacheControl</code>,
     * and the value is a Boolean.</p>
     */
    inline bool GetRequireAuthorizationForCacheControl() const{ return m_requireAuthorizationForCacheControl; }

    /**
     * <p>Specifies whether authorization is required for a cache invalidation request.
     * The PATCH path for this setting is
     * <code>/{method_setting_key}/caching/requireAuthorizationForCacheControl</code>,
     * and the value is a Boolean.</p>
     */
    inline void SetRequireAuthorizationForCacheControl(bool value) { m_requireAuthorizationForCacheControlHasBeenSet = true; m_requireAuthorizationForCacheControl = value; }

    /**
     * <p>Specifies whether authorization is required for a cache invalidation request.
     * The PATCH path for this setting is
     * <code>/{method_setting_key}/caching/requireAuthorizationForCacheControl</code>,
     * and the value is a Boolean.</p>
     */
    inline MethodSetting& WithRequireAuthorizationForCacheControl(bool value) { SetRequireAuthorizationForCacheControl(value); return *this;}

    /**
<<<<<<< HEAD
     * <p>Specifies the strategy on how to handle the unauthorized requests for cache
     * invalidation. The PATCH path for this setting is
     * <code>/{method_setting_key}/caching/unauthorizedCacheControlHeaderStrategy</code>,
     * and the available values are <code>FAIL_WITH_403</code>,
     * <code>SUCCEED_WITH_RESPONSE_HEADER</code>,
=======
     * <p>Specifies how to handle unauthorized requests for cache invalidation. The
     * PATCH path for this setting is
     * <code>/{method_setting_key}/caching/unauthorizedCacheControlHeaderStrategy</code>,
     * and the available values are <code>FAIL_WITH_403</code>,
     * <code>SUCCEED_WITH_RESPONSE_HEADER</code>,
>>>>>>> c0fde026
     * <code>SUCCEED_WITHOUT_RESPONSE_HEADER</code>.</p>
     */
    inline const UnauthorizedCacheControlHeaderStrategy& GetUnauthorizedCacheControlHeaderStrategy() const{ return m_unauthorizedCacheControlHeaderStrategy; }

    /**
<<<<<<< HEAD
     * <p>Specifies the strategy on how to handle the unauthorized requests for cache
     * invalidation. The PATCH path for this setting is
     * <code>/{method_setting_key}/caching/unauthorizedCacheControlHeaderStrategy</code>,
     * and the available values are <code>FAIL_WITH_403</code>,
     * <code>SUCCEED_WITH_RESPONSE_HEADER</code>,
=======
     * <p>Specifies how to handle unauthorized requests for cache invalidation. The
     * PATCH path for this setting is
     * <code>/{method_setting_key}/caching/unauthorizedCacheControlHeaderStrategy</code>,
     * and the available values are <code>FAIL_WITH_403</code>,
     * <code>SUCCEED_WITH_RESPONSE_HEADER</code>,
>>>>>>> c0fde026
     * <code>SUCCEED_WITHOUT_RESPONSE_HEADER</code>.</p>
     */
    inline void SetUnauthorizedCacheControlHeaderStrategy(const UnauthorizedCacheControlHeaderStrategy& value) { m_unauthorizedCacheControlHeaderStrategyHasBeenSet = true; m_unauthorizedCacheControlHeaderStrategy = value; }

    /**
<<<<<<< HEAD
     * <p>Specifies the strategy on how to handle the unauthorized requests for cache
     * invalidation. The PATCH path for this setting is
     * <code>/{method_setting_key}/caching/unauthorizedCacheControlHeaderStrategy</code>,
     * and the available values are <code>FAIL_WITH_403</code>,
     * <code>SUCCEED_WITH_RESPONSE_HEADER</code>,
=======
     * <p>Specifies how to handle unauthorized requests for cache invalidation. The
     * PATCH path for this setting is
     * <code>/{method_setting_key}/caching/unauthorizedCacheControlHeaderStrategy</code>,
     * and the available values are <code>FAIL_WITH_403</code>,
     * <code>SUCCEED_WITH_RESPONSE_HEADER</code>,
>>>>>>> c0fde026
     * <code>SUCCEED_WITHOUT_RESPONSE_HEADER</code>.</p>
     */
    inline void SetUnauthorizedCacheControlHeaderStrategy(UnauthorizedCacheControlHeaderStrategy&& value) { m_unauthorizedCacheControlHeaderStrategyHasBeenSet = true; m_unauthorizedCacheControlHeaderStrategy = value; }

    /**
<<<<<<< HEAD
     * <p>Specifies the strategy on how to handle the unauthorized requests for cache
     * invalidation. The PATCH path for this setting is
     * <code>/{method_setting_key}/caching/unauthorizedCacheControlHeaderStrategy</code>,
     * and the available values are <code>FAIL_WITH_403</code>,
     * <code>SUCCEED_WITH_RESPONSE_HEADER</code>,
=======
     * <p>Specifies how to handle unauthorized requests for cache invalidation. The
     * PATCH path for this setting is
     * <code>/{method_setting_key}/caching/unauthorizedCacheControlHeaderStrategy</code>,
     * and the available values are <code>FAIL_WITH_403</code>,
     * <code>SUCCEED_WITH_RESPONSE_HEADER</code>,
>>>>>>> c0fde026
     * <code>SUCCEED_WITHOUT_RESPONSE_HEADER</code>.</p>
     */
    inline MethodSetting& WithUnauthorizedCacheControlHeaderStrategy(const UnauthorizedCacheControlHeaderStrategy& value) { SetUnauthorizedCacheControlHeaderStrategy(value); return *this;}

    /**
<<<<<<< HEAD
     * <p>Specifies the strategy on how to handle the unauthorized requests for cache
     * invalidation. The PATCH path for this setting is
     * <code>/{method_setting_key}/caching/unauthorizedCacheControlHeaderStrategy</code>,
     * and the available values are <code>FAIL_WITH_403</code>,
     * <code>SUCCEED_WITH_RESPONSE_HEADER</code>,
=======
     * <p>Specifies how to handle unauthorized requests for cache invalidation. The
     * PATCH path for this setting is
     * <code>/{method_setting_key}/caching/unauthorizedCacheControlHeaderStrategy</code>,
     * and the available values are <code>FAIL_WITH_403</code>,
     * <code>SUCCEED_WITH_RESPONSE_HEADER</code>,
>>>>>>> c0fde026
     * <code>SUCCEED_WITHOUT_RESPONSE_HEADER</code>.</p>
     */
    inline MethodSetting& WithUnauthorizedCacheControlHeaderStrategy(UnauthorizedCacheControlHeaderStrategy&& value) { SetUnauthorizedCacheControlHeaderStrategy(value); return *this;}

  private:
    bool m_metricsEnabled;
    bool m_metricsEnabledHasBeenSet;
    Aws::String m_loggingLevel;
    bool m_loggingLevelHasBeenSet;
    bool m_dataTraceEnabled;
    bool m_dataTraceEnabledHasBeenSet;
    int m_throttlingBurstLimit;
    bool m_throttlingBurstLimitHasBeenSet;
    double m_throttlingRateLimit;
    bool m_throttlingRateLimitHasBeenSet;
    bool m_cachingEnabled;
    bool m_cachingEnabledHasBeenSet;
    int m_cacheTtlInSeconds;
    bool m_cacheTtlInSecondsHasBeenSet;
    bool m_cacheDataEncrypted;
    bool m_cacheDataEncryptedHasBeenSet;
    bool m_requireAuthorizationForCacheControl;
    bool m_requireAuthorizationForCacheControlHasBeenSet;
    UnauthorizedCacheControlHeaderStrategy m_unauthorizedCacheControlHeaderStrategy;
    bool m_unauthorizedCacheControlHeaderStrategyHasBeenSet;
  };

} // namespace Model
} // namespace APIGateway
} // namespace Aws<|MERGE_RESOLUTION|>--- conflicted
+++ resolved
@@ -43,366 +43,290 @@
     Aws::Utils::Json::JsonValue Jsonize() const;
 
     /**
-     * <p>Specifies whether Amazon CloudWatch metrics are enabled for this method. The
-     * PATCH path for this setting is
-     * <code>/{method_setting_key}/metrics/enabled</code>, and the value is a
+     * <p>Specifies whether Amazon CloudWatch metrics are enabled for this method. The
+     * PATCH path for this setting is
+     * <code>/{method_setting_key}/metrics/enabled</code>, and the value is a
      * Boolean.</p>
      */
     inline bool GetMetricsEnabled() const{ return m_metricsEnabled; }
 
     /**
-     * <p>Specifies whether Amazon CloudWatch metrics are enabled for this method. The
-     * PATCH path for this setting is
-     * <code>/{method_setting_key}/metrics/enabled</code>, and the value is a
+     * <p>Specifies whether Amazon CloudWatch metrics are enabled for this method. The
+     * PATCH path for this setting is
+     * <code>/{method_setting_key}/metrics/enabled</code>, and the value is a
      * Boolean.</p>
      */
     inline void SetMetricsEnabled(bool value) { m_metricsEnabledHasBeenSet = true; m_metricsEnabled = value; }
 
     /**
-     * <p>Specifies whether Amazon CloudWatch metrics are enabled for this method. The
-     * PATCH path for this setting is
-     * <code>/{method_setting_key}/metrics/enabled</code>, and the value is a
+     * <p>Specifies whether Amazon CloudWatch metrics are enabled for this method. The
+     * PATCH path for this setting is
+     * <code>/{method_setting_key}/metrics/enabled</code>, and the value is a
      * Boolean.</p>
      */
     inline MethodSetting& WithMetricsEnabled(bool value) { SetMetricsEnabled(value); return *this;}
 
     /**
-     * <p>Specifies the logging level for this method, which effects the log entries
-     * pushed to Amazon CloudWatch Logs. The PATCH path for this setting is
-     * <code>/{method_setting_key}/logging/loglevel</code>, and the available levels
+     * <p>Specifies the logging level for this method, which effects the log entries
+     * pushed to Amazon CloudWatch Logs. The PATCH path for this setting is
+     * <code>/{method_setting_key}/logging/loglevel</code>, and the available levels
      * are <code>OFF</code>, <code>ERROR</code>, and <code>INFO</code>.</p>
      */
     inline const Aws::String& GetLoggingLevel() const{ return m_loggingLevel; }
 
     /**
-     * <p>Specifies the logging level for this method, which effects the log entries
-     * pushed to Amazon CloudWatch Logs. The PATCH path for this setting is
-     * <code>/{method_setting_key}/logging/loglevel</code>, and the available levels
+     * <p>Specifies the logging level for this method, which effects the log entries
+     * pushed to Amazon CloudWatch Logs. The PATCH path for this setting is
+     * <code>/{method_setting_key}/logging/loglevel</code>, and the available levels
      * are <code>OFF</code>, <code>ERROR</code>, and <code>INFO</code>.</p>
      */
     inline void SetLoggingLevel(const Aws::String& value) { m_loggingLevelHasBeenSet = true; m_loggingLevel = value; }
 
     /**
-     * <p>Specifies the logging level for this method, which effects the log entries
-     * pushed to Amazon CloudWatch Logs. The PATCH path for this setting is
-     * <code>/{method_setting_key}/logging/loglevel</code>, and the available levels
+     * <p>Specifies the logging level for this method, which effects the log entries
+     * pushed to Amazon CloudWatch Logs. The PATCH path for this setting is
+     * <code>/{method_setting_key}/logging/loglevel</code>, and the available levels
      * are <code>OFF</code>, <code>ERROR</code>, and <code>INFO</code>.</p>
      */
     inline void SetLoggingLevel(Aws::String&& value) { m_loggingLevelHasBeenSet = true; m_loggingLevel = value; }
 
     /**
-     * <p>Specifies the logging level for this method, which effects the log entries
-     * pushed to Amazon CloudWatch Logs. The PATCH path for this setting is
-     * <code>/{method_setting_key}/logging/loglevel</code>, and the available levels
+     * <p>Specifies the logging level for this method, which effects the log entries
+     * pushed to Amazon CloudWatch Logs. The PATCH path for this setting is
+     * <code>/{method_setting_key}/logging/loglevel</code>, and the available levels
      * are <code>OFF</code>, <code>ERROR</code>, and <code>INFO</code>.</p>
      */
     inline void SetLoggingLevel(const char* value) { m_loggingLevelHasBeenSet = true; m_loggingLevel.assign(value); }
 
     /**
-     * <p>Specifies the logging level for this method, which effects the log entries
-     * pushed to Amazon CloudWatch Logs. The PATCH path for this setting is
-     * <code>/{method_setting_key}/logging/loglevel</code>, and the available levels
+     * <p>Specifies the logging level for this method, which effects the log entries
+     * pushed to Amazon CloudWatch Logs. The PATCH path for this setting is
+     * <code>/{method_setting_key}/logging/loglevel</code>, and the available levels
      * are <code>OFF</code>, <code>ERROR</code>, and <code>INFO</code>.</p>
      */
     inline MethodSetting& WithLoggingLevel(const Aws::String& value) { SetLoggingLevel(value); return *this;}
 
     /**
-     * <p>Specifies the logging level for this method, which effects the log entries
-     * pushed to Amazon CloudWatch Logs. The PATCH path for this setting is
-     * <code>/{method_setting_key}/logging/loglevel</code>, and the available levels
+     * <p>Specifies the logging level for this method, which effects the log entries
+     * pushed to Amazon CloudWatch Logs. The PATCH path for this setting is
+     * <code>/{method_setting_key}/logging/loglevel</code>, and the available levels
      * are <code>OFF</code>, <code>ERROR</code>, and <code>INFO</code>.</p>
      */
     inline MethodSetting& WithLoggingLevel(Aws::String&& value) { SetLoggingLevel(value); return *this;}
 
     /**
-     * <p>Specifies the logging level for this method, which effects the log entries
-     * pushed to Amazon CloudWatch Logs. The PATCH path for this setting is
-     * <code>/{method_setting_key}/logging/loglevel</code>, and the available levels
+     * <p>Specifies the logging level for this method, which effects the log entries
+     * pushed to Amazon CloudWatch Logs. The PATCH path for this setting is
+     * <code>/{method_setting_key}/logging/loglevel</code>, and the available levels
      * are <code>OFF</code>, <code>ERROR</code>, and <code>INFO</code>.</p>
      */
     inline MethodSetting& WithLoggingLevel(const char* value) { SetLoggingLevel(value); return *this;}
 
     /**
-<<<<<<< HEAD
-     * <p>Specifies the whether data trace logging is enabled for this method, which
-     * effects the log entries pushed to Amazon CloudWatch Logs. The PATCH path for
-     * this setting is <code>/{method_setting_key}/logging/dataTrace</code>, and the
-=======
      * <p>Specifies whether data trace logging is enabled for this method, which
      * effects the log entries pushed to Amazon CloudWatch Logs. The PATCH path for
      * this setting is <code>/{method_setting_key}/logging/dataTrace</code>, and the
->>>>>>> c0fde026
      * value is a Boolean.</p>
      */
     inline bool GetDataTraceEnabled() const{ return m_dataTraceEnabled; }
 
     /**
-<<<<<<< HEAD
-     * <p>Specifies the whether data trace logging is enabled for this method, which
-     * effects the log entries pushed to Amazon CloudWatch Logs. The PATCH path for
-     * this setting is <code>/{method_setting_key}/logging/dataTrace</code>, and the
-=======
      * <p>Specifies whether data trace logging is enabled for this method, which
      * effects the log entries pushed to Amazon CloudWatch Logs. The PATCH path for
      * this setting is <code>/{method_setting_key}/logging/dataTrace</code>, and the
->>>>>>> c0fde026
      * value is a Boolean.</p>
      */
     inline void SetDataTraceEnabled(bool value) { m_dataTraceEnabledHasBeenSet = true; m_dataTraceEnabled = value; }
 
     /**
-<<<<<<< HEAD
-     * <p>Specifies the whether data trace logging is enabled for this method, which
-     * effects the log entries pushed to Amazon CloudWatch Logs. The PATCH path for
-     * this setting is <code>/{method_setting_key}/logging/dataTrace</code>, and the
-=======
      * <p>Specifies whether data trace logging is enabled for this method, which
      * effects the log entries pushed to Amazon CloudWatch Logs. The PATCH path for
      * this setting is <code>/{method_setting_key}/logging/dataTrace</code>, and the
->>>>>>> c0fde026
      * value is a Boolean.</p>
      */
     inline MethodSetting& WithDataTraceEnabled(bool value) { SetDataTraceEnabled(value); return *this;}
 
     /**
-     * <p>Specifies the throttling burst limit. The PATCH path for this setting is
-     * <code>/{method_setting_key}/throttling/burstLimit</code>, and the value is an
+     * <p>Specifies the throttling burst limit. The PATCH path for this setting is
+     * <code>/{method_setting_key}/throttling/burstLimit</code>, and the value is an
      * integer.</p>
      */
     inline int GetThrottlingBurstLimit() const{ return m_throttlingBurstLimit; }
 
     /**
-     * <p>Specifies the throttling burst limit. The PATCH path for this setting is
-     * <code>/{method_setting_key}/throttling/burstLimit</code>, and the value is an
+     * <p>Specifies the throttling burst limit. The PATCH path for this setting is
+     * <code>/{method_setting_key}/throttling/burstLimit</code>, and the value is an
      * integer.</p>
      */
     inline void SetThrottlingBurstLimit(int value) { m_throttlingBurstLimitHasBeenSet = true; m_throttlingBurstLimit = value; }
 
     /**
-     * <p>Specifies the throttling burst limit. The PATCH path for this setting is
-     * <code>/{method_setting_key}/throttling/burstLimit</code>, and the value is an
+     * <p>Specifies the throttling burst limit. The PATCH path for this setting is
+     * <code>/{method_setting_key}/throttling/burstLimit</code>, and the value is an
      * integer.</p>
      */
     inline MethodSetting& WithThrottlingBurstLimit(int value) { SetThrottlingBurstLimit(value); return *this;}
 
     /**
-     * <p>Specifies the throttling rate limit. The PATCH path for this setting is
-     * <code>/{method_setting_key}/throttling/rateLimit</code>, and the value is a
+     * <p>Specifies the throttling rate limit. The PATCH path for this setting is
+     * <code>/{method_setting_key}/throttling/rateLimit</code>, and the value is a
      * double.</p>
      */
     inline double GetThrottlingRateLimit() const{ return m_throttlingRateLimit; }
 
     /**
-     * <p>Specifies the throttling rate limit. The PATCH path for this setting is
-     * <code>/{method_setting_key}/throttling/rateLimit</code>, and the value is a
+     * <p>Specifies the throttling rate limit. The PATCH path for this setting is
+     * <code>/{method_setting_key}/throttling/rateLimit</code>, and the value is a
      * double.</p>
      */
     inline void SetThrottlingRateLimit(double value) { m_throttlingRateLimitHasBeenSet = true; m_throttlingRateLimit = value; }
 
     /**
-     * <p>Specifies the throttling rate limit. The PATCH path for this setting is
-     * <code>/{method_setting_key}/throttling/rateLimit</code>, and the value is a
+     * <p>Specifies the throttling rate limit. The PATCH path for this setting is
+     * <code>/{method_setting_key}/throttling/rateLimit</code>, and the value is a
      * double.</p>
      */
     inline MethodSetting& WithThrottlingRateLimit(double value) { SetThrottlingRateLimit(value); return *this;}
 
     /**
-     * <p>Specifies whether responses should be cached and returned for requests. A
-     * cache cluster must be enabled on the stage for responses to be cached. The PATCH
-     * path for this setting is <code>/{method_setting_key}/caching/enabled</code>, and
+     * <p>Specifies whether responses should be cached and returned for requests. A
+     * cache cluster must be enabled on the stage for responses to be cached. The PATCH
+     * path for this setting is <code>/{method_setting_key}/caching/enabled</code>, and
      * the value is a Boolean.</p>
      */
     inline bool GetCachingEnabled() const{ return m_cachingEnabled; }
 
     /**
-     * <p>Specifies whether responses should be cached and returned for requests. A
-     * cache cluster must be enabled on the stage for responses to be cached. The PATCH
-     * path for this setting is <code>/{method_setting_key}/caching/enabled</code>, and
+     * <p>Specifies whether responses should be cached and returned for requests. A
+     * cache cluster must be enabled on the stage for responses to be cached. The PATCH
+     * path for this setting is <code>/{method_setting_key}/caching/enabled</code>, and
      * the value is a Boolean.</p>
      */
     inline void SetCachingEnabled(bool value) { m_cachingEnabledHasBeenSet = true; m_cachingEnabled = value; }
 
     /**
-     * <p>Specifies whether responses should be cached and returned for requests. A
-     * cache cluster must be enabled on the stage for responses to be cached. The PATCH
-     * path for this setting is <code>/{method_setting_key}/caching/enabled</code>, and
+     * <p>Specifies whether responses should be cached and returned for requests. A
+     * cache cluster must be enabled on the stage for responses to be cached. The PATCH
+     * path for this setting is <code>/{method_setting_key}/caching/enabled</code>, and
      * the value is a Boolean.</p>
      */
     inline MethodSetting& WithCachingEnabled(bool value) { SetCachingEnabled(value); return *this;}
 
     /**
-<<<<<<< HEAD
-     * <p>Specifies the time to live (TTL) in seconds, for cached responses. The higher
-     * a the TTL, the longer the response will be cached. The PATCH path for this
-     * setting is <code>/{method_setting_key}/caching/ttlInSeconds</code>, and the
-=======
      * <p>Specifies the time to live (TTL), in seconds, for cached responses. The
      * higher the TTL, the longer the response will be cached. The PATCH path for this
      * setting is <code>/{method_setting_key}/caching/ttlInSeconds</code>, and the
->>>>>>> c0fde026
      * value is an integer.</p>
      */
     inline int GetCacheTtlInSeconds() const{ return m_cacheTtlInSeconds; }
 
     /**
-<<<<<<< HEAD
-     * <p>Specifies the time to live (TTL) in seconds, for cached responses. The higher
-     * a the TTL, the longer the response will be cached. The PATCH path for this
-     * setting is <code>/{method_setting_key}/caching/ttlInSeconds</code>, and the
-=======
      * <p>Specifies the time to live (TTL), in seconds, for cached responses. The
      * higher the TTL, the longer the response will be cached. The PATCH path for this
      * setting is <code>/{method_setting_key}/caching/ttlInSeconds</code>, and the
->>>>>>> c0fde026
      * value is an integer.</p>
      */
     inline void SetCacheTtlInSeconds(int value) { m_cacheTtlInSecondsHasBeenSet = true; m_cacheTtlInSeconds = value; }
 
     /**
-<<<<<<< HEAD
-     * <p>Specifies the time to live (TTL) in seconds, for cached responses. The higher
-     * a the TTL, the longer the response will be cached. The PATCH path for this
-     * setting is <code>/{method_setting_key}/caching/ttlInSeconds</code>, and the
-=======
      * <p>Specifies the time to live (TTL), in seconds, for cached responses. The
      * higher the TTL, the longer the response will be cached. The PATCH path for this
      * setting is <code>/{method_setting_key}/caching/ttlInSeconds</code>, and the
->>>>>>> c0fde026
      * value is an integer.</p>
      */
     inline MethodSetting& WithCacheTtlInSeconds(int value) { SetCacheTtlInSeconds(value); return *this;}
 
     /**
-     * <p>Specifies whether the cached responses are encrypted. The PATCH path for this
-     * setting is <code>/{method_setting_key}/caching/dataEncrypted</code>, and the
+     * <p>Specifies whether the cached responses are encrypted. The PATCH path for this
+     * setting is <code>/{method_setting_key}/caching/dataEncrypted</code>, and the
      * value is a Boolean.</p>
      */
     inline bool GetCacheDataEncrypted() const{ return m_cacheDataEncrypted; }
 
     /**
-     * <p>Specifies whether the cached responses are encrypted. The PATCH path for this
-     * setting is <code>/{method_setting_key}/caching/dataEncrypted</code>, and the
+     * <p>Specifies whether the cached responses are encrypted. The PATCH path for this
+     * setting is <code>/{method_setting_key}/caching/dataEncrypted</code>, and the
      * value is a Boolean.</p>
      */
     inline void SetCacheDataEncrypted(bool value) { m_cacheDataEncryptedHasBeenSet = true; m_cacheDataEncrypted = value; }
 
     /**
-     * <p>Specifies whether the cached responses are encrypted. The PATCH path for this
-     * setting is <code>/{method_setting_key}/caching/dataEncrypted</code>, and the
+     * <p>Specifies whether the cached responses are encrypted. The PATCH path for this
+     * setting is <code>/{method_setting_key}/caching/dataEncrypted</code>, and the
      * value is a Boolean.</p>
      */
     inline MethodSetting& WithCacheDataEncrypted(bool value) { SetCacheDataEncrypted(value); return *this;}
 
     /**
-     * <p>Specifies whether authorization is required for a cache invalidation request.
-     * The PATCH path for this setting is
-     * <code>/{method_setting_key}/caching/requireAuthorizationForCacheControl</code>,
+     * <p>Specifies whether authorization is required for a cache invalidation request.
+     * The PATCH path for this setting is
+     * <code>/{method_setting_key}/caching/requireAuthorizationForCacheControl</code>,
      * and the value is a Boolean.</p>
      */
     inline bool GetRequireAuthorizationForCacheControl() const{ return m_requireAuthorizationForCacheControl; }
 
     /**
-     * <p>Specifies whether authorization is required for a cache invalidation request.
-     * The PATCH path for this setting is
-     * <code>/{method_setting_key}/caching/requireAuthorizationForCacheControl</code>,
+     * <p>Specifies whether authorization is required for a cache invalidation request.
+     * The PATCH path for this setting is
+     * <code>/{method_setting_key}/caching/requireAuthorizationForCacheControl</code>,
      * and the value is a Boolean.</p>
      */
     inline void SetRequireAuthorizationForCacheControl(bool value) { m_requireAuthorizationForCacheControlHasBeenSet = true; m_requireAuthorizationForCacheControl = value; }
 
     /**
-     * <p>Specifies whether authorization is required for a cache invalidation request.
-     * The PATCH path for this setting is
-     * <code>/{method_setting_key}/caching/requireAuthorizationForCacheControl</code>,
+     * <p>Specifies whether authorization is required for a cache invalidation request.
+     * The PATCH path for this setting is
+     * <code>/{method_setting_key}/caching/requireAuthorizationForCacheControl</code>,
      * and the value is a Boolean.</p>
      */
     inline MethodSetting& WithRequireAuthorizationForCacheControl(bool value) { SetRequireAuthorizationForCacheControl(value); return *this;}
 
     /**
-<<<<<<< HEAD
-     * <p>Specifies the strategy on how to handle the unauthorized requests for cache
-     * invalidation. The PATCH path for this setting is
-     * <code>/{method_setting_key}/caching/unauthorizedCacheControlHeaderStrategy</code>,
-     * and the available values are <code>FAIL_WITH_403</code>,
-     * <code>SUCCEED_WITH_RESPONSE_HEADER</code>,
-=======
-     * <p>Specifies how to handle unauthorized requests for cache invalidation. The
-     * PATCH path for this setting is
-     * <code>/{method_setting_key}/caching/unauthorizedCacheControlHeaderStrategy</code>,
-     * and the available values are <code>FAIL_WITH_403</code>,
-     * <code>SUCCEED_WITH_RESPONSE_HEADER</code>,
->>>>>>> c0fde026
+     * <p>Specifies how to handle unauthorized requests for cache invalidation. The
+     * PATCH path for this setting is
+     * <code>/{method_setting_key}/caching/unauthorizedCacheControlHeaderStrategy</code>,
+     * and the available values are <code>FAIL_WITH_403</code>,
+     * <code>SUCCEED_WITH_RESPONSE_HEADER</code>,
      * <code>SUCCEED_WITHOUT_RESPONSE_HEADER</code>.</p>
      */
     inline const UnauthorizedCacheControlHeaderStrategy& GetUnauthorizedCacheControlHeaderStrategy() const{ return m_unauthorizedCacheControlHeaderStrategy; }
 
     /**
-<<<<<<< HEAD
-     * <p>Specifies the strategy on how to handle the unauthorized requests for cache
-     * invalidation. The PATCH path for this setting is
-     * <code>/{method_setting_key}/caching/unauthorizedCacheControlHeaderStrategy</code>,
-     * and the available values are <code>FAIL_WITH_403</code>,
-     * <code>SUCCEED_WITH_RESPONSE_HEADER</code>,
-=======
-     * <p>Specifies how to handle unauthorized requests for cache invalidation. The
-     * PATCH path for this setting is
-     * <code>/{method_setting_key}/caching/unauthorizedCacheControlHeaderStrategy</code>,
-     * and the available values are <code>FAIL_WITH_403</code>,
-     * <code>SUCCEED_WITH_RESPONSE_HEADER</code>,
->>>>>>> c0fde026
+     * <p>Specifies how to handle unauthorized requests for cache invalidation. The
+     * PATCH path for this setting is
+     * <code>/{method_setting_key}/caching/unauthorizedCacheControlHeaderStrategy</code>,
+     * and the available values are <code>FAIL_WITH_403</code>,
+     * <code>SUCCEED_WITH_RESPONSE_HEADER</code>,
      * <code>SUCCEED_WITHOUT_RESPONSE_HEADER</code>.</p>
      */
     inline void SetUnauthorizedCacheControlHeaderStrategy(const UnauthorizedCacheControlHeaderStrategy& value) { m_unauthorizedCacheControlHeaderStrategyHasBeenSet = true; m_unauthorizedCacheControlHeaderStrategy = value; }
 
     /**
-<<<<<<< HEAD
-     * <p>Specifies the strategy on how to handle the unauthorized requests for cache
-     * invalidation. The PATCH path for this setting is
-     * <code>/{method_setting_key}/caching/unauthorizedCacheControlHeaderStrategy</code>,
-     * and the available values are <code>FAIL_WITH_403</code>,
-     * <code>SUCCEED_WITH_RESPONSE_HEADER</code>,
-=======
-     * <p>Specifies how to handle unauthorized requests for cache invalidation. The
-     * PATCH path for this setting is
-     * <code>/{method_setting_key}/caching/unauthorizedCacheControlHeaderStrategy</code>,
-     * and the available values are <code>FAIL_WITH_403</code>,
-     * <code>SUCCEED_WITH_RESPONSE_HEADER</code>,
->>>>>>> c0fde026
+     * <p>Specifies how to handle unauthorized requests for cache invalidation. The
+     * PATCH path for this setting is
+     * <code>/{method_setting_key}/caching/unauthorizedCacheControlHeaderStrategy</code>,
+     * and the available values are <code>FAIL_WITH_403</code>,
+     * <code>SUCCEED_WITH_RESPONSE_HEADER</code>,
      * <code>SUCCEED_WITHOUT_RESPONSE_HEADER</code>.</p>
      */
     inline void SetUnauthorizedCacheControlHeaderStrategy(UnauthorizedCacheControlHeaderStrategy&& value) { m_unauthorizedCacheControlHeaderStrategyHasBeenSet = true; m_unauthorizedCacheControlHeaderStrategy = value; }
 
     /**
-<<<<<<< HEAD
-     * <p>Specifies the strategy on how to handle the unauthorized requests for cache
-     * invalidation. The PATCH path for this setting is
-     * <code>/{method_setting_key}/caching/unauthorizedCacheControlHeaderStrategy</code>,
-     * and the available values are <code>FAIL_WITH_403</code>,
-     * <code>SUCCEED_WITH_RESPONSE_HEADER</code>,
-=======
-     * <p>Specifies how to handle unauthorized requests for cache invalidation. The
-     * PATCH path for this setting is
-     * <code>/{method_setting_key}/caching/unauthorizedCacheControlHeaderStrategy</code>,
-     * and the available values are <code>FAIL_WITH_403</code>,
-     * <code>SUCCEED_WITH_RESPONSE_HEADER</code>,
->>>>>>> c0fde026
+     * <p>Specifies how to handle unauthorized requests for cache invalidation. The
+     * PATCH path for this setting is
+     * <code>/{method_setting_key}/caching/unauthorizedCacheControlHeaderStrategy</code>,
+     * and the available values are <code>FAIL_WITH_403</code>,
+     * <code>SUCCEED_WITH_RESPONSE_HEADER</code>,
      * <code>SUCCEED_WITHOUT_RESPONSE_HEADER</code>.</p>
      */
     inline MethodSetting& WithUnauthorizedCacheControlHeaderStrategy(const UnauthorizedCacheControlHeaderStrategy& value) { SetUnauthorizedCacheControlHeaderStrategy(value); return *this;}
 
     /**
-<<<<<<< HEAD
-     * <p>Specifies the strategy on how to handle the unauthorized requests for cache
-     * invalidation. The PATCH path for this setting is
-     * <code>/{method_setting_key}/caching/unauthorizedCacheControlHeaderStrategy</code>,
-     * and the available values are <code>FAIL_WITH_403</code>,
-     * <code>SUCCEED_WITH_RESPONSE_HEADER</code>,
-=======
-     * <p>Specifies how to handle unauthorized requests for cache invalidation. The
-     * PATCH path for this setting is
-     * <code>/{method_setting_key}/caching/unauthorizedCacheControlHeaderStrategy</code>,
-     * and the available values are <code>FAIL_WITH_403</code>,
-     * <code>SUCCEED_WITH_RESPONSE_HEADER</code>,
->>>>>>> c0fde026
+     * <p>Specifies how to handle unauthorized requests for cache invalidation. The
+     * PATCH path for this setting is
+     * <code>/{method_setting_key}/caching/unauthorizedCacheControlHeaderStrategy</code>,
+     * and the available values are <code>FAIL_WITH_403</code>,
+     * <code>SUCCEED_WITH_RESPONSE_HEADER</code>,
      * <code>SUCCEED_WITHOUT_RESPONSE_HEADER</code>.</p>
      */
     inline MethodSetting& WithUnauthorizedCacheControlHeaderStrategy(UnauthorizedCacheControlHeaderStrategy&& value) { SetUnauthorizedCacheControlHeaderStrategy(value); return *this;}
