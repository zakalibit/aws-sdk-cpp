﻿/*
* Copyright 2010-2016 Amazon.com, Inc. or its affiliates. All Rights Reserved.
*
* Licensed under the Apache License, Version 2.0 (the "License").
* You may not use this file except in compliance with the License.
* A copy of the License is located at
*
*  http://aws.amazon.com/apache2.0
*
* or in the "license" file accompanying this file. This file is distributed
* on an "AS IS" BASIS, WITHOUT WARRANTIES OR CONDITIONS OF ANY KIND, either
* express or implied. See the License for the specific language governing
* permissions and limitations under the License.
*/
#pragma once
#include <aws/rds/RDS_EXPORTS.h>
#include <aws/core/utils/memory/stl/AWSStreamFwd.h>
#include <aws/core/utils/memory/stl/AWSString.h>
#include <aws/core/utils/memory/stl/AWSVector.h>
#include <aws/rds/model/OptionGroupOptionSetting.h>
#include <aws/rds/model/OptionVersion.h>

namespace Aws
{
namespace Utils
{
namespace Xml
{
  class XmlNode;
} // namespace Xml
} // namespace Utils
namespace RDS
{
namespace Model
{

  /**
   * <p>Available option.</p>
   */
  class AWS_RDS_API OptionGroupOption
  {
  public:
    OptionGroupOption();
    OptionGroupOption(const Aws::Utils::Xml::XmlNode& xmlNode);
    OptionGroupOption& operator=(const Aws::Utils::Xml::XmlNode& xmlNode);

    void OutputToStream(Aws::OStream& ostream, const char* location, unsigned index, const char* locationValue) const;
    void OutputToStream(Aws::OStream& oStream, const char* location) const;

    /**
     * <p>The name of the option.</p>
     */
    inline const Aws::String& GetName() const{ return m_name; }

    /**
     * <p>The name of the option.</p>
     */
    inline void SetName(const Aws::String& value) { m_nameHasBeenSet = true; m_name = value; }

    /**
     * <p>The name of the option.</p>
     */
    inline void SetName(Aws::String&& value) { m_nameHasBeenSet = true; m_name = value; }

    /**
     * <p>The name of the option.</p>
     */
    inline void SetName(const char* value) { m_nameHasBeenSet = true; m_name.assign(value); }

    /**
     * <p>The name of the option.</p>
     */
    inline OptionGroupOption& WithName(const Aws::String& value) { SetName(value); return *this;}

    /**
     * <p>The name of the option.</p>
     */
    inline OptionGroupOption& WithName(Aws::String&& value) { SetName(value); return *this;}

    /**
     * <p>The name of the option.</p>
     */
    inline OptionGroupOption& WithName(const char* value) { SetName(value); return *this;}

    /**
     * <p>The description of the option.</p>
     */
    inline const Aws::String& GetDescription() const{ return m_description; }

    /**
     * <p>The description of the option.</p>
     */
    inline void SetDescription(const Aws::String& value) { m_descriptionHasBeenSet = true; m_description = value; }

    /**
     * <p>The description of the option.</p>
     */
    inline void SetDescription(Aws::String&& value) { m_descriptionHasBeenSet = true; m_description = value; }

    /**
     * <p>The description of the option.</p>
     */
    inline void SetDescription(const char* value) { m_descriptionHasBeenSet = true; m_description.assign(value); }

    /**
     * <p>The description of the option.</p>
     */
    inline OptionGroupOption& WithDescription(const Aws::String& value) { SetDescription(value); return *this;}

    /**
     * <p>The description of the option.</p>
     */
    inline OptionGroupOption& WithDescription(Aws::String&& value) { SetDescription(value); return *this;}

    /**
     * <p>The description of the option.</p>
     */
    inline OptionGroupOption& WithDescription(const char* value) { SetDescription(value); return *this;}

    /**
     * <p>The name of the engine that this option can be applied to.</p>
     */
    inline const Aws::String& GetEngineName() const{ return m_engineName; }

    /**
     * <p>The name of the engine that this option can be applied to.</p>
     */
    inline void SetEngineName(const Aws::String& value) { m_engineNameHasBeenSet = true; m_engineName = value; }

    /**
     * <p>The name of the engine that this option can be applied to.</p>
     */
    inline void SetEngineName(Aws::String&& value) { m_engineNameHasBeenSet = true; m_engineName = value; }

    /**
     * <p>The name of the engine that this option can be applied to.</p>
     */
    inline void SetEngineName(const char* value) { m_engineNameHasBeenSet = true; m_engineName.assign(value); }

    /**
     * <p>The name of the engine that this option can be applied to.</p>
     */
    inline OptionGroupOption& WithEngineName(const Aws::String& value) { SetEngineName(value); return *this;}

    /**
     * <p>The name of the engine that this option can be applied to.</p>
     */
    inline OptionGroupOption& WithEngineName(Aws::String&& value) { SetEngineName(value); return *this;}

    /**
     * <p>The name of the engine that this option can be applied to.</p>
     */
    inline OptionGroupOption& WithEngineName(const char* value) { SetEngineName(value); return *this;}

    /**
     * <p>Indicates the major engine version that the option is available for.</p>
     */
    inline const Aws::String& GetMajorEngineVersion() const{ return m_majorEngineVersion; }

    /**
     * <p>Indicates the major engine version that the option is available for.</p>
     */
    inline void SetMajorEngineVersion(const Aws::String& value) { m_majorEngineVersionHasBeenSet = true; m_majorEngineVersion = value; }

    /**
     * <p>Indicates the major engine version that the option is available for.</p>
     */
    inline void SetMajorEngineVersion(Aws::String&& value) { m_majorEngineVersionHasBeenSet = true; m_majorEngineVersion = value; }

    /**
     * <p>Indicates the major engine version that the option is available for.</p>
     */
    inline void SetMajorEngineVersion(const char* value) { m_majorEngineVersionHasBeenSet = true; m_majorEngineVersion.assign(value); }

    /**
     * <p>Indicates the major engine version that the option is available for.</p>
     */
    inline OptionGroupOption& WithMajorEngineVersion(const Aws::String& value) { SetMajorEngineVersion(value); return *this;}

    /**
     * <p>Indicates the major engine version that the option is available for.</p>
     */
    inline OptionGroupOption& WithMajorEngineVersion(Aws::String&& value) { SetMajorEngineVersion(value); return *this;}

    /**
     * <p>Indicates the major engine version that the option is available for.</p>
     */
    inline OptionGroupOption& WithMajorEngineVersion(const char* value) { SetMajorEngineVersion(value); return *this;}

    /**
     * <p>The minimum required engine version for the option to be applied.</p>
     */
    inline const Aws::String& GetMinimumRequiredMinorEngineVersion() const{ return m_minimumRequiredMinorEngineVersion; }

    /**
     * <p>The minimum required engine version for the option to be applied.</p>
     */
    inline void SetMinimumRequiredMinorEngineVersion(const Aws::String& value) { m_minimumRequiredMinorEngineVersionHasBeenSet = true; m_minimumRequiredMinorEngineVersion = value; }

    /**
     * <p>The minimum required engine version for the option to be applied.</p>
     */
    inline void SetMinimumRequiredMinorEngineVersion(Aws::String&& value) { m_minimumRequiredMinorEngineVersionHasBeenSet = true; m_minimumRequiredMinorEngineVersion = value; }

    /**
     * <p>The minimum required engine version for the option to be applied.</p>
     */
    inline void SetMinimumRequiredMinorEngineVersion(const char* value) { m_minimumRequiredMinorEngineVersionHasBeenSet = true; m_minimumRequiredMinorEngineVersion.assign(value); }

    /**
     * <p>The minimum required engine version for the option to be applied.</p>
     */
    inline OptionGroupOption& WithMinimumRequiredMinorEngineVersion(const Aws::String& value) { SetMinimumRequiredMinorEngineVersion(value); return *this;}

    /**
     * <p>The minimum required engine version for the option to be applied.</p>
     */
    inline OptionGroupOption& WithMinimumRequiredMinorEngineVersion(Aws::String&& value) { SetMinimumRequiredMinorEngineVersion(value); return *this;}

    /**
     * <p>The minimum required engine version for the option to be applied.</p>
     */
    inline OptionGroupOption& WithMinimumRequiredMinorEngineVersion(const char* value) { SetMinimumRequiredMinorEngineVersion(value); return *this;}

    /**
     * <p>Specifies whether the option requires a port.</p>
     */
    inline bool GetPortRequired() const{ return m_portRequired; }

    /**
     * <p>Specifies whether the option requires a port.</p>
     */
    inline void SetPortRequired(bool value) { m_portRequiredHasBeenSet = true; m_portRequired = value; }

    /**
     * <p>Specifies whether the option requires a port.</p>
     */
    inline OptionGroupOption& WithPortRequired(bool value) { SetPortRequired(value); return *this;}

    /**
     * <p>If the option requires a port, specifies the default port for the option.</p>
     */
    inline int GetDefaultPort() const{ return m_defaultPort; }

    /**
     * <p>If the option requires a port, specifies the default port for the option.</p>
     */
    inline void SetDefaultPort(int value) { m_defaultPortHasBeenSet = true; m_defaultPort = value; }

    /**
     * <p>If the option requires a port, specifies the default port for the option.</p>
     */
    inline OptionGroupOption& WithDefaultPort(int value) { SetDefaultPort(value); return *this;}

    /**
     * <p>The options that are prerequisites for this option.</p>
     */
    inline const Aws::Vector<Aws::String>& GetOptionsDependedOn() const{ return m_optionsDependedOn; }

    /**
     * <p>The options that are prerequisites for this option.</p>
     */
    inline void SetOptionsDependedOn(const Aws::Vector<Aws::String>& value) { m_optionsDependedOnHasBeenSet = true; m_optionsDependedOn = value; }

    /**
     * <p>The options that are prerequisites for this option.</p>
     */
    inline void SetOptionsDependedOn(Aws::Vector<Aws::String>&& value) { m_optionsDependedOnHasBeenSet = true; m_optionsDependedOn = value; }

    /**
     * <p>The options that are prerequisites for this option.</p>
     */
    inline OptionGroupOption& WithOptionsDependedOn(const Aws::Vector<Aws::String>& value) { SetOptionsDependedOn(value); return *this;}

    /**
     * <p>The options that are prerequisites for this option.</p>
     */
    inline OptionGroupOption& WithOptionsDependedOn(Aws::Vector<Aws::String>&& value) { SetOptionsDependedOn(value); return *this;}

    /**
     * <p>The options that are prerequisites for this option.</p>
     */
    inline OptionGroupOption& AddOptionsDependedOn(const Aws::String& value) { m_optionsDependedOnHasBeenSet = true; m_optionsDependedOn.push_back(value); return *this; }

    /**
     * <p>The options that are prerequisites for this option.</p>
     */
    inline OptionGroupOption& AddOptionsDependedOn(Aws::String&& value) { m_optionsDependedOnHasBeenSet = true; m_optionsDependedOn.push_back(value); return *this; }

    /**
     * <p>The options that are prerequisites for this option.</p>
     */
    inline OptionGroupOption& AddOptionsDependedOn(const char* value) { m_optionsDependedOnHasBeenSet = true; m_optionsDependedOn.push_back(value); return *this; }

    /**
<<<<<<< HEAD
     * <p>A persistent option cannot be removed from the option group once the option
     * group is used, but this option can be removed from the db instance while
     * modifying the related data and assigning another option group without this
     * option.</p>
=======
     * <p>Persistent options can't be removed from an option group while DB instances
     * are associated with the option group. If you disassociate all DB instances from
     * the option group, your can remove the persistent option from the option
     * group.</p>
>>>>>>> c0fde026
     */
    inline bool GetPersistent() const{ return m_persistent; }

    /**
<<<<<<< HEAD
     * <p>A persistent option cannot be removed from the option group once the option
     * group is used, but this option can be removed from the db instance while
     * modifying the related data and assigning another option group without this
     * option.</p>
=======
     * <p>Persistent options can't be removed from an option group while DB instances
     * are associated with the option group. If you disassociate all DB instances from
     * the option group, your can remove the persistent option from the option
     * group.</p>
>>>>>>> c0fde026
     */
    inline void SetPersistent(bool value) { m_persistentHasBeenSet = true; m_persistent = value; }

    /**
<<<<<<< HEAD
     * <p>A persistent option cannot be removed from the option group once the option
     * group is used, but this option can be removed from the db instance while
     * modifying the related data and assigning another option group without this
     * option.</p>
=======
     * <p>Persistent options can't be removed from an option group while DB instances
     * are associated with the option group. If you disassociate all DB instances from
     * the option group, your can remove the persistent option from the option
     * group.</p>
>>>>>>> c0fde026
     */
    inline OptionGroupOption& WithPersistent(bool value) { SetPersistent(value); return *this;}

    /**
<<<<<<< HEAD
     * <p>A permanent option cannot be removed from the option group once the option
     * group is used, and it cannot be removed from the db instance after assigning an
     * option group with this permanent option.</p>
=======
     * <p>Permanent options can never be removed from an option group. An option group
     * containing a permanent option can't be removed from a DB instance.</p>
>>>>>>> c0fde026
     */
    inline bool GetPermanent() const{ return m_permanent; }

    /**
<<<<<<< HEAD
     * <p>A permanent option cannot be removed from the option group once the option
     * group is used, and it cannot be removed from the db instance after assigning an
     * option group with this permanent option.</p>
=======
     * <p>Permanent options can never be removed from an option group. An option group
     * containing a permanent option can't be removed from a DB instance.</p>
>>>>>>> c0fde026
     */
    inline void SetPermanent(bool value) { m_permanentHasBeenSet = true; m_permanent = value; }

    /**
<<<<<<< HEAD
     * <p>A permanent option cannot be removed from the option group once the option
     * group is used, and it cannot be removed from the db instance after assigning an
     * option group with this permanent option.</p>
=======
     * <p>Permanent options can never be removed from an option group. An option group
     * containing a permanent option can't be removed from a DB instance.</p>
>>>>>>> c0fde026
     */
    inline OptionGroupOption& WithPermanent(bool value) { SetPermanent(value); return *this;}

    /**
     * <p>Specifies the option settings that are available (and the default value) for
     * each option in an option group.</p>
     */
    inline const Aws::Vector<OptionGroupOptionSetting>& GetOptionGroupOptionSettings() const{ return m_optionGroupOptionSettings; }

    /**
     * <p>Specifies the option settings that are available (and the default value) for
     * each option in an option group.</p>
     */
    inline void SetOptionGroupOptionSettings(const Aws::Vector<OptionGroupOptionSetting>& value) { m_optionGroupOptionSettingsHasBeenSet = true; m_optionGroupOptionSettings = value; }

    /**
     * <p>Specifies the option settings that are available (and the default value) for
     * each option in an option group.</p>
     */
    inline void SetOptionGroupOptionSettings(Aws::Vector<OptionGroupOptionSetting>&& value) { m_optionGroupOptionSettingsHasBeenSet = true; m_optionGroupOptionSettings = value; }

    /**
     * <p>Specifies the option settings that are available (and the default value) for
     * each option in an option group.</p>
     */
    inline OptionGroupOption& WithOptionGroupOptionSettings(const Aws::Vector<OptionGroupOptionSetting>& value) { SetOptionGroupOptionSettings(value); return *this;}

    /**
     * <p>Specifies the option settings that are available (and the default value) for
     * each option in an option group.</p>
     */
    inline OptionGroupOption& WithOptionGroupOptionSettings(Aws::Vector<OptionGroupOptionSetting>&& value) { SetOptionGroupOptionSettings(value); return *this;}

    /**
     * <p>Specifies the option settings that are available (and the default value) for
     * each option in an option group.</p>
     */
    inline OptionGroupOption& AddOptionGroupOptionSettings(const OptionGroupOptionSetting& value) { m_optionGroupOptionSettingsHasBeenSet = true; m_optionGroupOptionSettings.push_back(value); return *this; }

    /**
     * <p>Specifies the option settings that are available (and the default value) for
     * each option in an option group.</p>
     */
    inline OptionGroupOption& AddOptionGroupOptionSettings(OptionGroupOptionSetting&& value) { m_optionGroupOptionSettingsHasBeenSet = true; m_optionGroupOptionSettings.push_back(value); return *this; }

    /**
     * <p>The versions that are available for the option.</p>
     */
    inline const Aws::Vector<OptionVersion>& GetOptionGroupOptionVersions() const{ return m_optionGroupOptionVersions; }

    /**
     * <p>The versions that are available for the option.</p>
     */
    inline void SetOptionGroupOptionVersions(const Aws::Vector<OptionVersion>& value) { m_optionGroupOptionVersionsHasBeenSet = true; m_optionGroupOptionVersions = value; }

    /**
     * <p>The versions that are available for the option.</p>
     */
    inline void SetOptionGroupOptionVersions(Aws::Vector<OptionVersion>&& value) { m_optionGroupOptionVersionsHasBeenSet = true; m_optionGroupOptionVersions = value; }

    /**
     * <p>The versions that are available for the option.</p>
     */
    inline OptionGroupOption& WithOptionGroupOptionVersions(const Aws::Vector<OptionVersion>& value) { SetOptionGroupOptionVersions(value); return *this;}

    /**
     * <p>The versions that are available for the option.</p>
     */
    inline OptionGroupOption& WithOptionGroupOptionVersions(Aws::Vector<OptionVersion>&& value) { SetOptionGroupOptionVersions(value); return *this;}

    /**
     * <p>The versions that are available for the option.</p>
     */
    inline OptionGroupOption& AddOptionGroupOptionVersions(const OptionVersion& value) { m_optionGroupOptionVersionsHasBeenSet = true; m_optionGroupOptionVersions.push_back(value); return *this; }

    /**
     * <p>The versions that are available for the option.</p>
     */
    inline OptionGroupOption& AddOptionGroupOptionVersions(OptionVersion&& value) { m_optionGroupOptionVersionsHasBeenSet = true; m_optionGroupOptionVersions.push_back(value); return *this; }

  private:
    Aws::String m_name;
    bool m_nameHasBeenSet;
    Aws::String m_description;
    bool m_descriptionHasBeenSet;
    Aws::String m_engineName;
    bool m_engineNameHasBeenSet;
    Aws::String m_majorEngineVersion;
    bool m_majorEngineVersionHasBeenSet;
    Aws::String m_minimumRequiredMinorEngineVersion;
    bool m_minimumRequiredMinorEngineVersionHasBeenSet;
    bool m_portRequired;
    bool m_portRequiredHasBeenSet;
    int m_defaultPort;
    bool m_defaultPortHasBeenSet;
    Aws::Vector<Aws::String> m_optionsDependedOn;
    bool m_optionsDependedOnHasBeenSet;
    bool m_persistent;
    bool m_persistentHasBeenSet;
    bool m_permanent;
    bool m_permanentHasBeenSet;
    Aws::Vector<OptionGroupOptionSetting> m_optionGroupOptionSettings;
    bool m_optionGroupOptionSettingsHasBeenSet;
    Aws::Vector<OptionVersion> m_optionGroupOptionVersions;
    bool m_optionGroupOptionVersionsHasBeenSet;
  };

} // namespace Model
} // namespace RDS
} // namespace Aws<|MERGE_RESOLUTION|>--- conflicted
+++ resolved
@@ -293,124 +293,85 @@
     inline OptionGroupOption& AddOptionsDependedOn(const char* value) { m_optionsDependedOnHasBeenSet = true; m_optionsDependedOn.push_back(value); return *this; }
 
     /**
-<<<<<<< HEAD
-     * <p>A persistent option cannot be removed from the option group once the option
-     * group is used, but this option can be removed from the db instance while
-     * modifying the related data and assigning another option group without this
-     * option.</p>
-=======
      * <p>Persistent options can't be removed from an option group while DB instances
      * are associated with the option group. If you disassociate all DB instances from
      * the option group, your can remove the persistent option from the option
      * group.</p>
->>>>>>> c0fde026
      */
     inline bool GetPersistent() const{ return m_persistent; }
 
     /**
-<<<<<<< HEAD
-     * <p>A persistent option cannot be removed from the option group once the option
-     * group is used, but this option can be removed from the db instance while
-     * modifying the related data and assigning another option group without this
-     * option.</p>
-=======
      * <p>Persistent options can't be removed from an option group while DB instances
      * are associated with the option group. If you disassociate all DB instances from
      * the option group, your can remove the persistent option from the option
      * group.</p>
->>>>>>> c0fde026
      */
     inline void SetPersistent(bool value) { m_persistentHasBeenSet = true; m_persistent = value; }
 
     /**
-<<<<<<< HEAD
-     * <p>A persistent option cannot be removed from the option group once the option
-     * group is used, but this option can be removed from the db instance while
-     * modifying the related data and assigning another option group without this
-     * option.</p>
-=======
      * <p>Persistent options can't be removed from an option group while DB instances
      * are associated with the option group. If you disassociate all DB instances from
      * the option group, your can remove the persistent option from the option
      * group.</p>
->>>>>>> c0fde026
      */
     inline OptionGroupOption& WithPersistent(bool value) { SetPersistent(value); return *this;}
 
     /**
-<<<<<<< HEAD
-     * <p>A permanent option cannot be removed from the option group once the option
-     * group is used, and it cannot be removed from the db instance after assigning an
-     * option group with this permanent option.</p>
-=======
      * <p>Permanent options can never be removed from an option group. An option group
      * containing a permanent option can't be removed from a DB instance.</p>
->>>>>>> c0fde026
      */
     inline bool GetPermanent() const{ return m_permanent; }
 
     /**
-<<<<<<< HEAD
-     * <p>A permanent option cannot be removed from the option group once the option
-     * group is used, and it cannot be removed from the db instance after assigning an
-     * option group with this permanent option.</p>
-=======
      * <p>Permanent options can never be removed from an option group. An option group
      * containing a permanent option can't be removed from a DB instance.</p>
->>>>>>> c0fde026
      */
     inline void SetPermanent(bool value) { m_permanentHasBeenSet = true; m_permanent = value; }
 
     /**
-<<<<<<< HEAD
-     * <p>A permanent option cannot be removed from the option group once the option
-     * group is used, and it cannot be removed from the db instance after assigning an
-     * option group with this permanent option.</p>
-=======
      * <p>Permanent options can never be removed from an option group. An option group
      * containing a permanent option can't be removed from a DB instance.</p>
->>>>>>> c0fde026
      */
     inline OptionGroupOption& WithPermanent(bool value) { SetPermanent(value); return *this;}
 
     /**
-     * <p>Specifies the option settings that are available (and the default value) for
+     * <p>Specifies the option settings that are available (and the default value) for
      * each option in an option group.</p>
      */
     inline const Aws::Vector<OptionGroupOptionSetting>& GetOptionGroupOptionSettings() const{ return m_optionGroupOptionSettings; }
 
     /**
-     * <p>Specifies the option settings that are available (and the default value) for
+     * <p>Specifies the option settings that are available (and the default value) for
      * each option in an option group.</p>
      */
     inline void SetOptionGroupOptionSettings(const Aws::Vector<OptionGroupOptionSetting>& value) { m_optionGroupOptionSettingsHasBeenSet = true; m_optionGroupOptionSettings = value; }
 
     /**
-     * <p>Specifies the option settings that are available (and the default value) for
+     * <p>Specifies the option settings that are available (and the default value) for
      * each option in an option group.</p>
      */
     inline void SetOptionGroupOptionSettings(Aws::Vector<OptionGroupOptionSetting>&& value) { m_optionGroupOptionSettingsHasBeenSet = true; m_optionGroupOptionSettings = value; }
 
     /**
-     * <p>Specifies the option settings that are available (and the default value) for
+     * <p>Specifies the option settings that are available (and the default value) for
      * each option in an option group.</p>
      */
     inline OptionGroupOption& WithOptionGroupOptionSettings(const Aws::Vector<OptionGroupOptionSetting>& value) { SetOptionGroupOptionSettings(value); return *this;}
 
     /**
-     * <p>Specifies the option settings that are available (and the default value) for
+     * <p>Specifies the option settings that are available (and the default value) for
      * each option in an option group.</p>
      */
     inline OptionGroupOption& WithOptionGroupOptionSettings(Aws::Vector<OptionGroupOptionSetting>&& value) { SetOptionGroupOptionSettings(value); return *this;}
 
     /**
-     * <p>Specifies the option settings that are available (and the default value) for
+     * <p>Specifies the option settings that are available (and the default value) for
      * each option in an option group.</p>
      */
     inline OptionGroupOption& AddOptionGroupOptionSettings(const OptionGroupOptionSetting& value) { m_optionGroupOptionSettingsHasBeenSet = true; m_optionGroupOptionSettings.push_back(value); return *this; }
 
     /**
-     * <p>Specifies the option settings that are available (and the default value) for
+     * <p>Specifies the option settings that are available (and the default value) for
      * each option in an option group.</p>
      */
     inline OptionGroupOption& AddOptionGroupOptionSettings(OptionGroupOptionSetting&& value) { m_optionGroupOptionSettingsHasBeenSet = true; m_optionGroupOptionSettings.push_back(value); return *this; }
